"""Class for doing 3 D electromagnetic solver """
from warp import *
from mkpalette import getpalhrgb
import operator

try:
  from Opyndx import *
  l_opyndx = 1
except:
  l_opyndx = 0
  
try:
  import psyco
except ImportError:
  pass

class EM3D(SubcycledPoissonSolver):
  
  __em3dinputs__ = []
  __flaginputs__ = {'mode':1,'l_apply_pml':true,
                    'nbndx':10,'nbndy':10,'nbndz':10,
                    'nxguard':1,'nyguard':1,'nzguard':1,
                    'l_particles_weight':false,'l_usecoeffs':false,
                    'l_pushf':false,'l_pushpot':false,'l_verbose':false,
                    'l_deposit_rho':false,
                    'laser_func':None,
                    'laser_amplitude':1.,'laser_profile':None,'laser_phase':0.,
                    'laser_gauss_widthx':None,'laser_gauss_centerx':0.,
                    'laser_gauss_widthy':None,'laser_gauss_centery':0.,
                    'laser_anglex':0.,'laser_angley':0.,
                    'laser_polangle':0.,
                    'laser_wavelength':None,'laser_wavenumber':None,
                    'laser_frequency':None,
                    'laser_source_z':None,'laser_source_v':0.,
                    'laser_focus_z':None,'laser_focus_v':0.,
                    'laser_mode':2,'laser_emax':None,
                    'laser_depos_order_x':3,
                    'laser_depos_order_y':3,
                    'laser_depos_order_z':3,
                    'ncyclesperstep':1,'ncyclesperstep':None,
                    'l_2dxz':0,'l_2drz':0,'l_1dz':0,'l_sumjx':0,
                    'l_lower_order_in_v':True,
                    'npass_smooth':array([[0],[0],[0]]),
                    'alpha_smooth':array([[0.5],[0.5],[0.5]]),
                    'stride_smooth':array([[1],[1],[1]]),
                    'mask_smooth':None,
                    'l_smooth_particle_fields':True,
                    'n_smooth_fields':None,
                    'autoset_timestep':true,'dtcoef':1.,#0.99,
                    'deposit_energy_density':false,'refinement':None,
                    'l_force_nzlocal2nz':false,'isactiveem':None,
                    'l_coarse_patch':false,'stencil':false,
                    'l_esirkepov':true,'theta_damp':0.,
                    'sigmae':0.,'sigmab':0.,
                    'colecoefs':None,'l_setcowancoefs':False}

  def __init__(self,**kw):
    self.solveroff=False # flag to turn off the solver, for testing purpose
    assert top.grid_overlap<2,"The EM solver needs top.grid_overlap<2!"
    self.grid_overlap = 1
    FieldSolver.__init__(self,kwdict=kw)
#    top.allspecl = true
    top.lcallfetchb = true
    top.lgridqnt = true
    self.xgrid=0.
    self.xgridcont=0.
    self.nxshifts=0
    self.vxgrid=0.
    self.zgrid=top.zgrid
    self.nzshifts=0
    self.odd=0
    # --- Save input parameters
#    self.processdefaultsfrompackage(EM3D.__w3dinputs__,w3d,kw)
#    self.processdefaultsfrompackage(EM3D.__topinputs__,top,kw)
    self.processdefaultsfrompackage(EM3D.__em3dinputs__,em3d,kw)
    self.processdefaultsfromdict(EM3D.__flaginputs__,kw)
    if w3d.solvergeom==w3d.XZgeom:self.l_2dxz=True
    if w3d.solvergeom==w3d.RZgeom:self.l_2drz=True
    if w3d.solvergeom==w3d.Zgeom:
      self.l_2dxz=True
      self.l_1dz=True
    if self.l_2dxz: w3d.solvergeom=w3d.XZgeom
    if self.l_2drz: w3d.solvergeom=w3d.RZgeom
    if self.l_1dz: 
      w3d.solvergeom=w3d.Zgeom
      self.stencil=0
    self.solvergeom = w3d.solvergeom
    particleboundaries3d(top.pgroup,-1,False)
    if self.isactiveem is not None:
      self.isactive=self.isactiveem
    else:
      try:
        self.isactive=self.isactive
      except:
        self.isactive=True
    # --- When initializing self.field_coarse, there is some inconsistency 
    # --- with the way that FieldSolver.__init__ resize nzlocal in parallel. 
    # --- This flag takes care of it for now.
    if self.l_force_nzlocal2nz:
      self.nxlocal=self.nx
      self.nylocal=self.ny
      self.nzlocal=self.nz

    # --- set number of guard cells to appropriate value depending on order of 
    # --- current deposition, smoothing and stencil.
    self.npass_smooth  = array(self.npass_smooth)
    self.alpha_smooth  = array(self.alpha_smooth)
    self.stride_smooth  = array(self.stride_smooth)
#    minguards = array([1+int(top.depos_order.max(1)/2),self.npass_smooth.sum(1)]).max(0)
    minguards = 0+2+int(top.depos_order.max(1)/2)+(self.npass_smooth*self.stride_smooth).sum(1)
    if self.nxguard==1:self.nxguard = minguards[0]
    if self.nyguard==1:self.nyguard = minguards[1]
    if self.nzguard==1:self.nzguard = minguards[2]
    if self.stencil>0:
      if self.nxguard<2:self.nxguard=2
      if self.nyguard<2:self.nyguard=2
      if self.nzguard<2:self.nzguard=2
#      self.npass_smooth = where(self.npass_smooth==0,1,self.npass_smooth)
    if self.l_2drz:self.l_2dxz=True
    if self.l_2dxz:
      self.nyguard=self.nylocal=self.ny=self.nyp=0
    if self.l_1dz:
      self.l_2dxz = True
      self.nxguard=self.nxlocal=self.nx=self.nxp=0
      self.nyguard=self.nylocal=self.ny=self.nyp=0

    # --- bounds is special since it will sometimes be set from the
    # --- variables bound0, boundnz, boundxy, l2symtry, and l4symtry
    if 'bounds' not in self.__dict__:
      if 'bounds' in kw:
        self.bounds = kw['bounds']
      else:
        self.bounds = zeros(6,'l')
        self.bounds[0] = self.boundxy
        self.bounds[1] = self.boundxy
        self.bounds[2] = self.boundxy
        self.bounds[3] = self.boundxy
        self.bounds[4] = self.bound0
        self.bounds[5] = self.boundnz
        if self.l2symtry:
          self.bounds[2] = neumann
          if self.boundxy == periodic: self.bounds[3] = neumann
          if self.forcesymmetries: self.ymmin = 0.
        elif self.l4symtry:
          self.bounds[0] = neumann
          self.bounds[2] = neumann
          if self.boundxy == periodic: self.bounds[1] = neumann
          if self.boundxy == periodic: self.bounds[3] = neumann
          if self.forcesymmetries: self.xmmin = 0.
          if self.forcesymmetries: self.ymmin = 0.
    if self.l_2dxz:self.bounds[2:4] = -1
    if self.l_2drz:self.bounds[0]=-1
    if self.l_1dz:self.bounds[:2] = -1
    self.bounds = self.bounds.copy()

    # --- removes bounds from self.kw to prevent conflict with bounds created 
    # --- by the MR class, when adding MR children.
    try:
      if 'bounds' in self.kw:self.kw.pop('bounds')
    except:
      pass
      
    # --- If there are any remaning keyword arguments, raise an error.
    assert len(kw.keys()) == 0,"Bad keyword arguemnts %s"%kw.keys()

    # --- Set grid cell sizes for unused dimensions
    if self.l_1dz:
      self.dx = 1.e36
    if self.l_2dxz:
      self.dy = 1.e36

    # --- This needs to be called again since some mesh values may have changed
    # --- since it was previously called in FieldSolver.__init__.
    # --- For instance, if using RZ geometry, ny will be set to zero.
    self.setupmeshextent()

    # --- sets coefficients of Cole solver
    if self.l_setcowancoefs:
      if self.l_2dxz:
        delta = min(self.dx,self.dz)
        rx = (delta/self.dx)**2
        ry = 0.
        rz = (delta/self.dz)**2
        beta = 0.125*(1.-rx*ry*rz/(ry*rz+rz*rx+rx*ry))
        em3d.betaxz = 0.125*rz
        em3d.betazx = 0.125*rx
        em3d.alphax = 1. - 2.*em3d.betaxz 
        em3d.alphaz = 1. - 2.*em3d.betazx 
      else:
        delta = min(self.dx,self.dy,self.dz)
        rx = (delta/self.dx)**2
        ry = (delta/self.dy)**2
        rz = (delta/self.dz)**2
        beta = 0.125*(1.-rx*ry*rz/(ry*rz+rz*rx+rx*ry))
        em3d.betaxy = ry*beta
        em3d.betaxz = rz*beta
        em3d.betayx = rx*beta
        em3d.betayz = rz*beta
        em3d.betazx = rx*beta
        em3d.betazy = ry*beta
        em3d.gammax = ry*rz*(1./16.-0.125*ry*rz/(ry*rz+rz*rx+rx*ry))
        em3d.gammay = rx*rz*(1./16.-0.125*rx*rz/(ry*rz+rz*rx+rx*ry))
        em3d.gammaz = rx*ry*(1./16.-0.125*rx*ry/(ry*rz+rz*rx+rx*ry))
        em3d.alphax = 1. - 2.*em3d.betaxy - 2.* em3d.betaxz - 4.*em3d.gammax
        em3d.alphay = 1. - 2.*em3d.betayx - 2.* em3d.betayz - 4.*em3d.gammay
        em3d.alphaz = 1. - 2.*em3d.betazx - 2.* em3d.betazy - 4.*em3d.gammaz
    else:
      if self.colecoefs is None:
        if self.l_2dxz:
          em3d.betaxy = 1./8.
          em3d.alphax = 1.-2*em3d.betaxy
        else:
          em3d.alphax = 7./12.
          em3d.betaxy  = 1./12.
          em3d.gammax = 1./48.
      else:
        em3d.alphax = self.colecoefs[0]
        em3d.betaxy  = self.colecoefs[1]
        if not self.l_2dxz:
          em3d.gammax = self.colecoefs[2]
      em3d.alphay = em3d.alphaz = em3d.alphax
      em3d.betaxz  = em3d.betayx = em3d.betayz = em3d.betazx = em3d.betazy  = em3d.betaxy
      em3d.gammay = em3d.gammaz = em3d.gammax

    print 'alphax,alphaz,betazx,betaxz',em3d.alphax,em3d.alphaz,em3d.betazx,em3d.betaxz
    # --- set time step as a fraction of Courant condition
    # --- also set self.ncyclesperstep if top.dt over Courant condition times dtcoef
    try:
      parentid = self.parents[0]
      parent = self.root.listofblocks[parentid]
      try:
        sibling = parent.children[0]
      except:
        sibling = None
    except:
      parent = None
      sibling = None
    if self.ncyclesperstep is None:
      self.ncyclesperstep = 1
      if sibling is None:
        if self.autoset_timestep:
          if self.mode==2 and self.dtcoef>0.5:self.dtcoef/=2
          if self.l_1dz:
            self.dtcourant=self.dz/clight
          elif self.l_2dxz:
            if self.stencil==0:
              self.dtcourant=1./(clight*sqrt(1./self.dx**2+1./self.dz**2))
            else:
              self.dtcourant=min(self.dx,self.dz)/clight 
              Cx = em3d.alphax -2.*em3d.betaxz
              Cz = em3d.alphaz -2.*em3d.betazx
              self.dtcourant=1./(clight*sqrt(Cx/self.dx**2+Cz/self.dz**2))
          else:
            if self.stencil==0:
              self.dtcourant=1./(clight*sqrt(1./self.dx**2+1./self.dy**2+1./self.dz**2))
            else:
              self.dtcourant=min(self.dx,self.dy,self.dz)/clight 
              Cx = em3d.alphax -2.*(em3d.betaxy+em3d.betaxz)+4.*em3d.gammax
              Cy = em3d.alphay -2.*(em3d.betayx+em3d.betayz)+4.*em3d.gammay
              Cz = em3d.alphaz -2.*(em3d.betazx+em3d.betazy)+4.*em3d.gammaz
              self.dtcourant=1./(clight*sqrt(Cx/self.dx**2+Cy/self.dy**2+Cz/self.dz**2))
          if self.theta_damp>0.:
            self.dtcourant*=sqrt((2.+self.theta_damp)/(2.+3.*self.theta_damp))
          if top.dt==0.:
            top.dt=self.dtcourant*self.dtcoef
          else:
            if top.dt>(self.dtcoef*self.dtcourant):
#              self.ncyclesperstep = (nint(top.dt/(self.dtcoef*self.dtcourant))+0)
              self.ncyclesperstep = int(top.dt/(self.dtcoef*self.dtcourant)+1.)
              print '#1', self.ncyclesperstep,top.dt,self.dtcoef,self.dtcourant
            else:
              self.ncyclesperstep = 1./(nint((self.dtcoef*self.dtcourant)/top.dt)+0)
              print '#2', self.ncyclesperstep,top.dt,self.dtcoef,self.dtcourant
      else:
        self.ncyclesperstep=sibling.ncyclesperstep
    self.dtinit = top.dt
    
    if  top.vbeamfrm<>0.:self.bounds[-2:]=-1
    
    self.setbcparallel(0) # x
    self.setbcparallel(1) # y
    self.setbcparallel(2) # z
    
    if self.refinement is not None:
      ref=self.refinement
      self.field_coarse = self.__class__(l_force_nzlocal2nz=True,
                               l_coarse_patch=True,
                               nx=self.nx/ref[0],dx=self.dx*ref[0],
                               ny=self.ny/ref[1],dy=self.dy*ref[1],
                               nz=self.nz/ref[2],dz=self.dz*ref[2],
                               nxlocal=self.nxlocal/ref[0],
                               nylocal=self.nylocal/ref[1],
                               nzlocal=self.nzlocal/ref[2],
                               xmmin=self.xmmin,xmmax=self.xmmax,
                               ymmin=self.ymmin,ymmax=self.ymmax,
                               zmmin=self.zmmin,zmmax=self.zmmax,
                               xmminlocal=self.xmminlocal,xmmaxlocal=self.xmmaxlocal,
                               ymminlocal=self.ymminlocal,ymmaxlocal=self.ymmaxlocal,
                               zmminlocal=self.zmminlocal,zmmaxlocal=self.zmmaxlocal,
                               bounds=self.bounds,
                               isactiveem=self.isactive,
                               ncyclesperstep=self.root.listofblocks[self.parents[0]].ncyclesperstep,
                               **self.kw)

    if not self.l_1dz:
      if self.xmmin>w3d.xmmaxlocal or self.xmmax<w3d.xmminlocal:return
    if not self.l_2dxz and not self.l_2drz:
      if self.ymmin>w3d.ymmaxlocal or self.ymmax<w3d.ymminlocal:return
    if self.zmmin>w3d.zmmaxlocal or self.zmmax<w3d.zmminlocal:return
    if self.refinement is not None:
      self.block_coarse = self.field_coarse.block
    
    # --- Create field and source arrays and other arrays.
    self.allocatefieldarrays()
    self.initializeconductors()
    # --- Handle laser inputs
    self.setuplaser()
    if self.refinement is not None: # --- disable laser on MR patches
      self.laser_profile=None
      self.field_coarse.laser_profile=None
      
    # ---- install 2nd part of field solve (only for root)
    if self.refinement is None and not self.l_coarse_patch:
      installbeforeloadrho(self.solve2ndhalf)

  def processdefaultsfrompackage(self,defaults,package,kw):
    for name in defaults:
      if name not in self.__dict__:
        #self.__dict__[name] = kw.pop(name,getattr(w3d,name)) # Python2.3
        self.__dict__[name] = kw.get(name,getattr(package,name))
      if name in kw: del kw[name]

  def processdefaultsfromdict(self,dict,kw):
    for name,defvalue in dict.iteritems():
      if name not in self.__dict__:
        #self.__dict__[name] = kw.pop(name,getattr(top,name)) # Python2.3
        self.__dict__[name] = kw.get(name,defvalue)
      if name in kw: del kw[name]

  def getpdims(self):
    # --- Returns the dimensions of the arrays used by the particles

    # --- If there are any relativistic groups, then turn on the code
    # --- which uses the selfe array.
    if max(abs(top.fselfb)) > 0.:
      # --- This is probably redundant, but it shouldn't hurt.
      # --- This forces all species to use the precalculated E field
      # --- if any have the B correction.
      top.efetch = 3
      # --- Number of fields (E and B)
      nfields = 2
    else:
      # --- Number of fields (E only)
      nfields = 1

    if sometrue(top.efetch == 3):
      return ((1+self.nxp,1+self.nyp,1+self.nzp),
              (3,1+self.nxp,1+self.nyp,1+self.nzp,nfields),
              (1+self.nxp+2*self.nxguard,1+self.nyp+2*self.nyguard,1+self.nzp+2*self.nzguard))
    else:
      return ((1+self.nxp,1+self.nyp,1+self.nzp),
              (1+self.nxp+2*self.nxguard,1+self.nyp+2*self.nyguard,1+self.nzp+2*self.nzguard))

  def getdims(self):
    # --- Returns the dimensions of the arrays used by the field solver
    return ((1+self.nxlocal,1+self.nylocal,1+self.nzlocal),
            (1+self.nxlocal+2*self.nxguard,
             1+self.nylocal+2*self.nyguard,
             1+self.nzlocal+2*self.nzguard))

  def allocatefieldarrays(self):
    self.block = pyinit_3dem_block(self.nxlocal, 
                                   self.nylocal, 
                                   self.nzlocal,
                                   self.nbndx, 
                                   self.nbndy, 
                                   self.nbndz, 
                                   self.nxguard, 
                                   self.nyguard, 
                                   self.nzguard, 
                                   top.dt, 
                                   self.dx, 
                                   self.dy, 
                                   self.dz, 
                                   clight, 
                                   mu0, 
                                   self.xmminlocal, 
                                   self.ymminlocal, 
                                   self.zmminlocal, 
                                   int(self.bounds[0]), 
                                   int(self.bounds[2]), 
                                   int(self.bounds[4]), 
                                   int(self.bounds[1]), 
                                   int(self.bounds[3]), 
                                   int(self.bounds[5]),
                                   self.deposit_energy_density,
                                   self.refinement,
                                   self.l_pushf or self.l_deposit_rho,
                                   self.stencil,
                                   self.npass_smooth,
                                   self.l_smooth_particle_fields,
                                   self.ncyclesperstep,
                                   self.l_1dz,
                                   self.l_2dxz,
                                   self.l_2drz,
                                   self.theta_damp,
                                   self.sigmae,
                                   self.sigmab)
    self.fields = self.block.core.yf
    if self.l_2drz:    
      self.vol = 2.*pi*(arange(self.nx+1)*self.dx+self.block.xmin)*self.dx*self.dz
      if self.block.xmin==0.:self.vol[0] = 0.25*self.dx**2*self.dz
    
    
################################################################################
#                                   LASER
################################################################################

#===============================================================================
  def setuplaser(self):
#===============================================================================
    if self.laser_profile is not None:
      if self.laser_frequency is None:
        if self.laser_wavenumber is not None:
          self.laser_frequency = clight*self.laser_wavenumber
        elif self.laser_wavelength is not None:
          self.laser_frequency = 2.*pi*clight/self.laser_wavelength
      assert self.laser_frequency is not None,\
             "One of the frequency, wavenumber, or wavelength must be given"

    # --- Check if laser_func is a dictionary
    self.laser_func_dict = None
    if type(self.laser_func)==type({}):
      self.laser_func_dict = self.laser_func

    # --- Check if laser_amplitude is a function, table, or constant
    self.laser_amplitude_func = None
    self.laser_amplitude_table = None
    self.laser_amplitude_dict = None
    if operator.isSequenceType(self.laser_amplitude):
      assert len(self.laser_amplitude.shape) == 2 and \
             self.laser_amplitude.shape[1] == 2,\
             "The laser_amplitude table is not formatted properly"
      self.laser_amplitude_table = self.laser_amplitude
      self.laser_amplitude_table_i = -1
    elif callable(self.laser_amplitude):
      self.laser_amplitude_func = self.laser_amplitude
    elif type(self.laser_amplitude)==type({}):
      self.laser_amplitude_dict = self.laser_amplitude
    
    # --- Check if laser_phase is a function, table, or constant
    self.laser_phase_func = None
    self.laser_phase_table = None
    if operator.isSequenceType(self.laser_phase):
      assert len(self.laser_phase.shape) == 2 and \
             self.laser_phase.shape[1] == 2,\
             "The laser_phase table is not formatted properly"
      self.laser_phase_table = self.laser_phase
      self.laser_phase_table_i = -1
    elif callable(self.laser_phase):
      self.laser_phase_func = self.laser_phase
      
    if self.laser_mode==1:
      # --- sets positions of E fields on Yee mesh == laser_mode 1
      f = self.block.core.yf
      if not self.l_2dxz:
        self.xxey,self.yyey = getmesh2d(f.xmin,f.dx,f.nx,f.ymin+0.5*f.dy,f.dy,f.ny-1)
        self.xxex,self.yyex = getmesh2d(f.xmin+0.5*f.dx,f.dx,f.nx-1,f.ymin,f.dy,f.ny)
      else:
        if self.l_1dz:
          self.xxex = self.xxey = 0.
          self.yyex = self.yyey = 0.
        else:
          self.xxex = (arange(f.nx) + 0.5)*f.dx + f.xmin
          self.xxey = arange(f.nx+1)*f.dx + f.xmin
          self.yyex = self.yyey = 0.
    elif self.laser_mode==2:
      # --- sets positions of E fields on Yee mesh == laser_mode 2
      f = self.block.core.yf
      if not self.l_2dxz:
        self.laser_xx,self.laser_yy = getmesh2d(f.xmin+0.5*f.dx,f.dx,f.nx-1,f.ymin+0.5*f.dy,f.dy,f.ny-1)
        self.laser_xx=self.laser_xx.flatten()
        self.laser_yy=self.laser_yy.flatten()
        self.laser_nn=shape(self.laser_xx)[0]
      else:
        if self.l_1dz:
          self.laser_nn=1
          self.laser_xx=zeros(self.laser_nn)
          self.laser_yy=zeros(self.laser_nn)
        else:
          self.laser_xx = arange(f.nx)*f.dx + f.xmin + 0.5*f.dx
          self.laser_nn=shape(self.laser_xx)[0]
          self.laser_yy=zeros(self.laser_nn)
      if self.laser_amplitude_dict is not None:
        self.laser_xdx={}
        self.laser_ydy={}
        self.laser_ux={}
        self.laser_uy={}
        for self.laser_key in self.laser_amplitude_dict.keys():
          self.laser_xdx[self.laser_key]=zeros(self.laser_nn)
          self.laser_ux[self.laser_key]=zeros(self.laser_nn)
          self.laser_ydy[self.laser_key]=zeros(self.laser_nn)
          self.laser_uy[self.laser_key]=zeros(self.laser_nn)
      else:
        self.laser_xdx=zeros(self.laser_nn)
        self.laser_ydy=zeros(self.laser_nn)
        self.laser_ux=zeros(self.laser_nn)
        self.laser_uy=zeros(self.laser_nn)
      self.laser_gi=ones(self.laser_nn)
    else:
      raise Exception("Error: laser_mode was set to %g but needs to be 1 or 2."%self.laser_mode)

    self.setuplaser_profile(self.fields)

    if self.laser_source_z is None:
      self.laser_source_z = w3d.zmmin
    self.laser_source_z = max(min(self.laser_source_z,w3d.zmmax),w3d.zmmin)

#===============================================================================
  def setuplaser_profile(self,f):
#===============================================================================
    # --- Check if laser_profile has a type, is a function, or a table
    self.laser_profile_func = None
    if self.laser_profile == 'gaussian':
      assert self.laser_gauss_widthx is not None,\
             "For a gaussian laser, the width in X must be specified using laser_gauss_widthx"
      assert self.laser_gauss_widthy is not None,\
             "For a gaussian laser, the width in Y must be specified using laser_gauss_widthy"
      if self.laser_mode==1:
        xxex = self.xxex-self.laser_gauss_centerx; xxex /= self.laser_gauss_widthx
        xxey = self.xxey-self.laser_gauss_centerx; xxey /= self.laser_gauss_widthx
        yyex = self.yyex-self.laser_gauss_centery; yyex /= self.laser_gauss_widthy
        yyey = self.yyey-self.laser_gauss_centery; yyey /= self.laser_gauss_widthy
        self.laser_profile = [exp(-(xxex**2+yyex**2)/2.),
                              exp(-(xxey**2+yyey**2)/2.)]
      elif self.laser_mode==2:
        xx = self.laser_xx-self.laser_gauss_centerx; xx /= self.laser_gauss_widthx
        yy = self.laser_yy-self.laser_gauss_centery; yy /= self.laser_gauss_widthy
        self.laser_profile = exp(-(xx**2+yy**2)/2.)

    elif operator.isSequenceType(self.laser_profile):
      if self.laser_mode==1:
        assert len(self.laser_profile[:,0]) == f.nx+1,"The specified profile must be of length nx+1"
        assert len(self.laser_profile[0,:]) == f.ny+1,"The specified profile must be of length ny+1"
        self.laser_profile_init = self.laser_profile.copy()
        self.laser_profile = [0.5*(self.laser_profile_init[1:,:]+self.laser_profile_init[:-1,:]),
                              0.5*(self.laser_profile_init[:,1:]+self.laser_profile_init[:,:-1])]
      elif self.laser_mode==2:
        assert len(self.laser_profile[:,0]) == f.nx+1,"The specified profile must be of length nx+1"
        assert len(self.laser_profile[0,:]) == f.ny+1,"The specified profile must be of length ny+1"
        self.laser_profile_init = self.laser_profile.copy()
        self.laser_profile = self.laser_profile_init.flatten()

    elif callable(self.laser_profile):
      self.laser_profile_func = self.laser_profile

#===============================================================================
  def add_laser(self,field):
#===============================================================================
    if type(self.laser_func_dict)==type({}):
      for self.laser_key in self.laser_func_dict.keys():
        self.laser_func = self.laser_func_dict[self.laser_key]
        self.add_laser_work(field)
    elif type(self.laser_amplitude_dict)==type({}):
      for self.laser_key in self.laser_amplitude_dict.keys():
        self.laser_amplitude_func = self.laser_amplitude_dict[self.laser_key]
        self.add_laser_work(field)
    else:    
      self.add_laser_work(field)

#===============================================================================
  def add_laser_work(self,field):
#===============================================================================
    if self.laser_profile is None and self.laser_func is None:
      self.block.core.yf.E_inz_pos=w3d.zmmin-(self.nzguard*2.)*self.dz
      return

    self.block.core.yf.E_inz_vel=self.laser_source_v
    if 1:#self.laser_source_z>self.zmmin+self.zgrid and self.laser_source_z<=self.zmmax+self.zgrid:
      self.block.core.yf.E_inz_pos = self.laser_source_z-self.zgrid
      if self.laser_focus_z is not None:self.laser_focus_z+=self.laser_focus_v*top.dt/self.ncyclesperstep
      self.laser_source_z+=self.laser_source_v*top.dt/self.ncyclesperstep
    else:
      return

    if self.laser_amplitude_func is not None:
      self.laser_amplitude = self.laser_amplitude_func(top.time*(1.-self.laser_source_v/clight))
    elif self.laser_amplitude_table is not None:
      if top.time < self.laser_amplitude_table[0,1]:
        self.laser_amplitude = self.laser_amplitude_table[0,0]
      elif top.time >= self.laser_amplitude_table[-1,1]:
        self.laser_amplitude = self.laser_amplitude_table[-1,0]
      else:
        i = self.laser_amplitude_table_i
        while top.time > self.laser_amplitude_table[i+1,1]:
          i = i + 1
        self.laser_amplitude_table_i = i
        ww = ((top.time - self.laser_amplitude_table[i,1])/
           (self.laser_amplitude_table[i+1,1]-self.laser_amplitude_table[i,1]))
        self.laser_amplitude = ((1.-ww)*self.laser_amplitude_table[i,0] +
                                    ww *self.laser_amplitude_table[i+1,0])

    if self.laser_profile_func is not None:
      self.laser_profile = self.laser_profile_func(top.time)
      assert len(self.laser_profile[:,0]) == field.nx,"The specified profile must be of length nx"
      assert len(self.laser_profile[0,:]) == field.ny,"The specified profile must be of length ny"

    f = self.block.core.yf
    betafrm = -self.laser_source_v/clight
    gammafrm = 1./sqrt((1.-betafrm)*(1.+betafrm))

    if self.laser_frequency is not None:
     if self.laser_phase_func is not None:
      t = top.time*(1.-self.laser_source_v/clight)
      if self.laser_mode==1:
        x = self.xxex
        y = self.yyex
        phaseex = self.laser_phase_func(x,y,t)
        x = self.xxey
        y = self.yyey
        phaseey = self.laser_phase_func(x,y,t)
      else:
        x = self.laser_xx
        y = self.laser_yy
        phase = self.laser_phase_func(x,y,t)
     else:
      if self.laser_mode==1:
        if self.laser_focus_z is not None:
          z0 = self.laser_focus_z
          if self.laser_focus_z>0.:
            fsign = -1.
          else:
            fsign = 1.
          phaseex = (fsign*(sqrt(self.xxex**2+self.yyex**2+z0**2)-z0)/clight-top.time*(1.-self.laser_source_v/clight))*self.laser_frequency
          phaseey = (fsign*(sqrt(self.xxey**2+self.yyey**2+z0**2)-z0)/clight-top.time*(1.-self.laser_source_v/clight))*self.laser_frequency
        else:
          phaseex = ((self.xxex*sin(self.laser_anglex)+self.yyex*sin(self.laser_angley))/clight-top.time*(1.-self.laser_source_v/clight))*self.laser_frequency
          phaseey = ((self.xxey*sin(self.laser_anglex)+self.yyey*sin(self.laser_angley))/clight-top.time*(1.-self.laser_source_v/clight))*self.laser_frequency
      elif self.laser_mode==2:
       if 0:
          z0 = self.laser_focus_z
#         phase = sin(-self.laser_frequency*top.time+z0*(self.laser_xx**2+self.laser_yy**2)/(SIGMAR*SIGMAR*(1+X^2))-0.5*atan(X))
       else:
        if self.laser_focus_z is not None:
          z0 = self.laser_focus_z
          if self.laser_focus_z>0.:
            fsign = -1.
          else:
            fsign = 1.
          phase = (fsign*(sqrt(self.laser_xx**2+self.laser_yy**2+z0**2)-z0)/clight-top.time*(1.-self.laser_source_v/clight))*self.laser_frequency
        else:
          phase = ((self.laser_xx*sin(self.laser_anglex)+self.laser_yy*sin(self.laser_angley))/clight-top.time*(1.-self.laser_source_v/clight))*self.laser_frequency
    else:
      phase = 0.
    if self.laser_mode==1:
      laser_amplitude=self.laser_amplitude*top.dt*clight/w3d.dz
      if self.l_1dz:
        f.Ex_inz[f.jxmin,f.jymin] = laser_amplitude*self.laser_profile[0]*cos(phaseex)*cos(self.laser_polangle)*(1.-self.laser_source_v/clight)
        f.Ey_inz[f.jxmin,f.jymin] = laser_amplitude*self.laser_profile[1]*cos(phaseey)*sin(self.laser_polangle)*(1.-self.laser_source_v/clight)
      elif self.l_2dxz:
        f.Ex_inz[f.jxmin:f.jxmax  ,f.jymin] = laser_amplitude*self.laser_profile[0]*cos(phaseex)*cos(self.laser_polangle)*(1.-self.laser_source_v/clight)
        f.Ey_inz[f.jxmin:f.jxmax+1,f.jymin] = laser_amplitude*self.laser_profile[1]*cos(phaseey)*sin(self.laser_polangle)*(1.-self.laser_source_v/clight)
      else:      
        f.Ex_inz[f.jxmin:f.jxmax  ,f.jymin:f.jymax+1] = laser_amplitude*self.laser_profile[0]*cos(phaseex)*cos(self.laser_polangle)*(1.-self.laser_source_v/clight)
        f.Ey_inz[f.jxmin:f.jxmax+1,f.jymin:f.jymax  ] = laser_amplitude*self.laser_profile[1]*cos(phaseey)*sin(self.laser_polangle)*(1.-self.laser_source_v/clight)
      f.Ez_inz[...]=0.
    elif self.laser_mode==2:
      
      self.submethod_laser=2.1 # uses 2.1; 2.2 is not complete (accumulation of displaced charge missing)
      if self.submethod_laser==2.1:
        # --- displaces fixed weight particles on "continuous" trajectories
#        dispmax = 0.01*f.dx
#        laser_amplitude=self.laser_amplitude/self.laser_emax*dispmax*self.laser_frequency
        dispmax = 0.01*clight
        if self.laser_func is not None:
          x = self.laser_xx
          y = self.laser_yy
          t = top.time*(1.-self.laser_source_v/clight)
          laser_amplitude = self.laser_func(x,y,t)
          if type(laser_amplitude) is type([]):
            laser_amplitude_x=laser_amplitude[0]*(1.-self.laser_source_v/clight)/self.laser_emax*dispmax
            laser_amplitude_y=laser_amplitude[1]*(1.-self.laser_source_v/clight)/self.laser_emax*dispmax
          else:
            laser_amplitude=laser_amplitude*(1.-self.laser_source_v/clight)/self.laser_emax*dispmax
            laser_amplitude_x=laser_amplitude*cos(self.laser_polangle)
            laser_amplitude_y=laser_amplitude*sin(self.laser_polangle)
        else:
          laser_amplitude=self.laser_amplitude/self.laser_emax*dispmax
          laser_amplitude*=self.laser_profile*cos(phase)*(1.-self.laser_source_v/clight)
          laser_amplitude_x=laser_amplitude*cos(self.laser_polangle)
          laser_amplitude_y=laser_amplitude*sin(self.laser_polangle)
        if self.laser_amplitude_dict is not None:
          laser_xdx=self.laser_xdx[self.laser_key]
          laser_ux=self.laser_ux[self.laser_key]
          laser_ydy=self.laser_ydy[self.laser_key]
          laser_uy=self.laser_uy[self.laser_key]
        else:
          laser_xdx=self.laser_xdx
          laser_ux=self.laser_ux
          laser_ydy=self.laser_ydy
          laser_uy=self.laser_uy
        laser_ux[...] = laser_amplitude_x
        laser_uy[...] = laser_amplitude_y
        laser_xdx[...] += laser_ux*top.dt
        laser_ydy[...] += laser_uy*top.dt
#        weights = ones(self.laser_nn)*f.dx*f.dz*eps0/(top.dt)*self.laser_emax*top.dt/(0.1*f.dx)
#        weights = ones(self.laser_nn)*f.dx*clight*eps0*self.laser_emax/(dispmax*self.laser_frequency)
        weights = ones(self.laser_nn)*eps0*self.laser_emax/0.01
        if not self.l_1dz:
          weights*=f.dx
        if not self.l_2dxz:
          weights*=f.dy
        l_particles_weight=False

      elif self.submethod_laser==2.2:
        # --- displaces particles on fixed segment, adjusting weights, incomplete!
        if self.laser_amplitude_dict is not None:
          if not self.l_1dz:
            laser_xdx=self.laser_xdx[self.laser_key]
            laser_ux=self.laser_ux[self.laser_key]
          if not self.l_2dxz:
            laser_ydy=self.laser_ydy[self.laser_key]
            laser_uy=self.laser_uy[self.laser_key]
        
        if not self.l_1dz:
          laser_xdx[...] = f.dx/10
          laser_ux[...] = laser_xdx[...]/top.dt      
        if not self.l_2dxz:
          laser_ydy[...] = f.dy/10
          laser_uy[...] = laser_ydy[...]/top.dt      
        if self.l_2dxz:
          weights=self.laser_amplitude*self.laser_profile*cos(phase)*cos(self.laser_polangle)*(1.-self.laser_source_v/clight)
          weights*=f.dx*f.dz*eps0/(gammafrm*f.dx/10)
        l_particles_weight=True

#      print min(self.laser_xdx)/w3d.dx,max(self.laser_xdx)/w3d.dx

      if self.laser_source_z<f.zmin+self.zgrid or self.laser_source_z>=f.zmax+self.zgrid:return
      self.depose_j_laser(f,laser_xdx,laser_ydy,laser_ux,laser_uy,weights,l_particles_weight)

  def depose_j_laser(self,f,laser_xdx,laser_ydy,laser_ux,laser_uy,weights,l_particles_weight):
      for q in [1.,-1.]:
       if self.l_2dxz:
         if self.l_1dz:
           depose_j_n_1dz(f.J,
                                     self.laser_nn,
                                     self.laser_source_z*ones(self.laser_nn),
                                     q*laser_ux,
                                     q*laser_uy,
                                     self.laser_source_v*ones(self.laser_nn),
                                     self.laser_gi,
                                     weights,
                                     q,
                                     f.zmin+self.zgrid,
                                     top.dt,
                                     f.dz,
                                     f.nz,
                                     f.nzguard,
                                     self.laser_depos_order_z,
                                     l_particles_weight)
         else:
           depose_jxjyjz_esirkepov_n_2d(f.J,
                                     self.laser_nn,
                                     self.laser_xx+q*laser_xdx,
                                     self.laser_yy+q*laser_ydy,
                                     self.laser_source_z*ones(self.laser_nn),
                                     q*laser_ux,
                                     q*laser_uy,
                                     self.laser_source_v*ones(self.laser_nn),
                                     self.laser_gi,
                                     weights,
                                     q,
                                     f.xmin,f.zmin+self.zgrid,
                                     top.dt,
                                     f.dx,f.dz,
                                     f.nx,f.nz,
                                     f.nxguard,f.nzguard,
                                     self.laser_depos_order_x,
                                     self.laser_depos_order_z,
                                     l_particles_weight,
                                     w3d.l4symtry,
                                     self.l_2drz)
       else:
        depose_jxjyjz_esirkepov_n(f.J,
                                     self.laser_nn,
                                     self.laser_xx+q*laser_xdx,
                                     self.laser_yy+q*laser_ydy,
                                     self.laser_source_z*ones(self.laser_nn),
                                     q*laser_ux,
                                     q*laser_uy,
                                     self.laser_source_v*ones(self.laser_nn),
                                     self.laser_gi,
                                     weights,
                                     q,
                                     f.xmin,f.ymin,f.zmin+self.zgrid,
                                     top.dt,
                                     f.dx,f.dy,f.dz,
                                     f.nx,f.ny,f.nz,
                                     f.nxguard,f.nyguard,f.nzguard,
                                     self.laser_depos_order_x,
                                     self.laser_depos_order_y,
                                     self.laser_depos_order_z,
                                     l_particles_weight,
                                     w3d.l4symtry)

################################################################################
# FIELD FETCHING
################################################################################

#===============================================================================
  def fetchfieldfrompositions(self,x,y,z,ex,ey,ez,bx,by,bz,js=0,pgroup=None):
#===============================================================================
    # --- This is called by fetchfield from fieldsolver.py
    n = len(x)
    if n == 0: return
    nox = top.depos_order[0,w3d.jsfsapi]
    noy = top.depos_order[1,w3d.jsfsapi]
    noz = top.depos_order[2,w3d.jsfsapi]
#    if (not (self.getconductorobject(top.fselfb[iselfb]).lcorrectede or
#    else:
    f = self.block.core.yf

    # --- fetch e
    if top.efetch[w3d.jsfsapi] in [1,3,5]:
      if self.l_1dz:
        getf1dz_n(n,z,ex,ey,ez,
                 f.zmin+self.zgrid,
                 f.dz,
                 f.nz,
                 f.nzguard,
                 noz,
                 f.Exp,f.Eyp,f.Ezp)
      elif self.l_2dxz:
        getf2dxz_n(n,x,y,z,ex,ey,ez,
                 f.xmin,f.zmin+self.zgrid,
                 f.dx,f.dz,
                 f.nx,f.ny,f.nz,
                 f.nxguard,f.nyguard,f.nzguard,
                 nox,noz,
                 f.Exp,f.Eyp,f.Ezp,
                 w3d.l4symtry,self.l_2drz)
      else:
       if nox==1 and noy==1 and noz==1 and not w3d.l4symtry:
        getf3d_linear(n,x,y,z,ex,ey,ez,
                 f.xmin,f.ymin,f.zmin+self.zgrid,
                 f.dx,f.dy,f.dz,
                 f.nx,f.ny,f.nz,
                 f.nxguard,f.nyguard,f.nzguard,
                 f.Exp,f.Eyp,f.Ezp)
       else:
        getf3d_n(n,x,y,z,ex,ey,ez,
                 f.xmin,f.ymin,f.zmin+self.zgrid,
                 f.dx,f.dy,f.dz,
                 f.nx,f.ny,f.nz,
                 f.nxguard,f.nyguard,f.nzguard,
                 nox,noy,noz,
                 f.Exp,f.Eyp,f.Ezp,
                 w3d.l4symtry)
    elif top.efetch[w3d.jsfsapi]==4:
      if self.l_1dz:
        gete1dz_n_energy_conserving(n,z,ex,ey,ez,
                      f.zmin+self.zgrid,
                      f.dz,
                      f.nz,
                      f.nzguard,
                      noz,
                      f.Exp,f.Eyp,f.Ezp,
                      self.l_lower_order_in_v)
      elif self.l_2dxz:
        gete2dxz_n_energy_conserving(n,x,y,z,ex,ey,ez,
                      f.xmin,f.zmin+self.zgrid,
                      f.dx,f.dz,
                      f.nx,f.nz,
                      f.nxguard,f.nzguard,
                      nox,noz,
                      f.Exp,f.Eyp,f.Ezp,
                      w3d.l4symtry,self.l_2drz,
                      self.l_lower_order_in_v)
      else:
       if 0:#nox==1 and noy==1 and noz==1 and not w3d.l4symtry:
        gete3d_linear_energy_conserving(n,x,y,z,ex,ey,ez,
                      f.xmin,f.ymin,f.zmin+self.zgrid,
                      f.dx,f.dy,f.dz,
                      f.nx,f.ny,f.nz,
                      f.nxguard,f.nyguard,f.nzguard,
                      f.Exp,f.Eyp,f.Ezp)
       else:
        gete3d_n_energy_conserving(n,x,y,z,ex,ey,ez,
                      f.xmin,f.ymin,f.zmin+self.zgrid,
                      f.dx,f.dy,f.dz,
                      f.nx,f.ny,f.nz,
                      f.nxguard,f.nyguard,f.nzguard,
                      nox,noy,noz,
                      f.Exp,f.Eyp,f.Ezp,
                      w3d.l4symtry,
                      self.l_lower_order_in_v)
    # --- fetch b
    if top.efetch[w3d.jsfsapi] in [1,3,5]:
      if self.l_1dz:
        getf1dz_n(n,z,bx,by,bz,
                 f.zmin+self.zgrid,
                 f.dz,
                 f.nz,
                 f.nzguard,
                 noz,
                 f.Bxp,f.Byp,f.Bzp)
      elif self.l_2dxz:
        getf2dxz_n(n,x,y,z,bx,by,bz,
                 f.xmin,f.zmin+self.zgrid,
                 f.dx,f.dz,
                 f.nx,f.ny,f.nz,
                 f.nxguard,f.nyguard,f.nzguard,
                 nox,noz,
                 f.Bxp,f.Byp,f.Bzp,
                 w3d.l4symtry,self.l_2drz)
      else:
        getf3d_n(n,x,y,z,bx,by,bz,
                 f.xmin,f.ymin,f.zmin+self.zgrid,
                 f.dx,f.dy,f.dz,
                 f.nx,f.ny,f.nz,
                 f.nxguard,f.nyguard,f.nzguard,
                 nox,noy,noz,
                 f.Bxp,f.Byp,f.Bzp,
                 w3d.l4symtry)
    elif top.efetch[w3d.jsfsapi]==4:
      if self.l_1dz:
        getb1dz_n_energy_conserving(n,z,bx,by,bz,
                    f.zmin+self.zgrid,
                    f.dz,
                    f.nz,
                    f.nzguard,
                    noz,
                    f.Bxp,f.Byp,f.Bzp,
                    self.l_lower_order_in_v)
      elif self.l_2dxz:
        getb2dxz_n_energy_conserving(n,x,y,z,bx,by,bz,
                    f.xmin,f.zmin+self.zgrid,
                    f.dx,f.dz,
                    f.nx,f.nz,
                    f.nxguard,f.nzguard,
                    nox,noz,
                    f.Bxp,f.Byp,f.Bzp,
                    w3d.l4symtry,self.l_2drz,
                    self.l_lower_order_in_v)
      else:
       if 0:#nox==1 and noy==1 and noz==1 and not w3d.l4symtry:
        getb3d_linear_energy_conserving(n,x,y,z,bx,by,bz,
                    f.xmin,f.ymin,f.zmin+self.zgrid,
                    f.dx,f.dy,f.dz,
                    f.nx,f.ny,f.nz,
                    f.nxguard,f.nyguard,f.nzguard,
                    f.Bxp,f.Byp,f.Bzp)
       else:
        getb3d_n_energy_conserving(n,x,y,z,bx,by,bz,
                    f.xmin,f.ymin,f.zmin+self.zgrid,
                    f.dx,f.dy,f.dz,
                    f.nx,f.ny,f.nz,
                    f.nxguard,f.nyguard,f.nzguard,
                    nox,noy,noz,
                    f.Bxp,f.Byp,f.Bzp,
                    w3d.l4symtry,
                    self.l_lower_order_in_v)

  def fetchphifrompositions(self,x,z,phi):
    pass

#===============================================================================
  def getfieldsfrompositions(self,x,y,z,gather=True):
#===============================================================================
    # --- This returns e and b at positions x,y,z
    n = len(x)
    if n == 0: return None
    f = self.block.core.yf
    if self.l_1dz:
      ilist = compress((z>=(f.zmin+self.zgrid)) & (z<(f.zmax+self.zgrid)),arange(n))
    elif self.l_2dxz:
      ilist = compress((x>=f.xmin) & (x<f.xmax) &
                       (z>=(f.zmin+self.zgrid)) & (z<(f.zmax+self.zgrid)),arange(n))
    else:
      ilist = compress((x>=f.xmin) & (x<f.xmax) &
                       (y>=f.ymin) & (y<f.ymax) &
                       (z>=(f.zmin+self.zgrid)) & (z<(f.zmax+self.zgrid)),arange(n))
    nlocal = len(ilist)
    if nlocal>0:
      x = take(x,ilist)
      y = take(y,ilist)
      z = take(z,ilist)
      ex=zeros(nlocal,'d')
      ey=zeros(nlocal,'d')
      ez=zeros(nlocal,'d')
      bx=zeros(nlocal,'d')
      by=zeros(nlocal,'d')
      bz=zeros(nlocal,'d')
      self.fetchfieldfrompositions(x,y,z,ex,ey,ez,bx,by,bz)

    if not gather:
      if nlocal>0:
        return ilist,ex,ey,ez,bx,by,bz
      else:
        return None,None,None,None,None,None,None
      
    exp=zeros(n,'d')
    eyp=zeros(n,'d')
    ezp=zeros(n,'d')
    bxp=zeros(n,'d')
    byp=zeros(n,'d')
    bzp=zeros(n,'d')
    if me>0:
      comm_world.send(nlocal,0,3)
      if nlocal>0:
        comm_world.send((ilist,ex,ey,ez,bx,by,bz),0,3)
    else:
      if nlocal>0:
        for j,i in enumerate(ilist):
          exp[i] = ex[j]
          eyp[i] = ey[j]
          ezp[i] = ez[j]
          bxp[i] = bx[j]
          byp[i] = by[j]
          bzp[i] = bz[j]
      for ip in range(1,npes):
        nlocal = mpirecv(ip,3)
        if nlocal>0:
          ilist,ex,ey,ez,bx,by,bz=mpirecv(ip,3)
          for j,i in enumerate(ilist):
            exp[i] = ex[j]
            eyp[i] = ey[j]
            ezp[i] = ez[j]
            bxp[i] = bx[j]
            byp[i] = by[j]
            bzp[i] = bz[j]

    return exp,eyp,ezp,bxp,byp,bzp
  
################################################################################
# CHARGE/CURRENT DEPOSITION
################################################################################

#===============================================================================
  def setsourcep(self,js,pgroup,zgrid):
#===============================================================================
    if self.l_verbose:print 'setsourcep, species ',js
    n  = pgroup.nps[js]
    if n == 0: return
    i  = pgroup.ins[js] - 1
    x  = pgroup.xp[i:i+n]
    y  = pgroup.yp[i:i+n]
    z  = pgroup.zp[i:i+n]
    ux = pgroup.uxp[i:i+n]
    uy = pgroup.uyp[i:i+n]
    uz = pgroup.uzp[i:i+n]
    gaminv = pgroup.gaminv[i:i+n]
    q  = pgroup.sq[js]
    w  = pgroup.sw[js]*pgroup.dtscale[js]
    if top.wpid==0:
      wfact = zeros((0,), 'd')
    else:
      wfact = pgroup.pid[i:i+n,top.wpid-1]
    w3d.jsfsapi=js
    self.setsourcepatposition(x,y,z,ux,uy,uz,gaminv,wfact,zgrid,q,w)
    
  def setsourcepatposition(self,x,y,z,ux,uy,uz,gaminv,wfact,zgrid,q,w):
    n = x.shape[0]
    if n == 0: return
    # --- call routine performing current deposition
    f = self.block.core.yf
    js = w3d.jsfsapi
    nox = top.depos_order[0,js]
    noy = top.depos_order[1,js]
    noz = top.depos_order[2,js]
    if top.wpid==0:
      wfact = ones((1,),'d')
      l_particles_weight = false
    else:
      l_particles_weight = true
    if not self.deposit_energy_density:
      if self.l_1dz:
        if 0:
          jx = self.fields.J[self.fields.nxguard,self.fields.nyguard,:,0]*0.
          jy = self.fields.J[self.fields.nxguard,self.fields.nyguard,:,0]*0.
          jz = self.fields.J[self.fields.nxguard,self.fields.nyguard,:,0]*0.
          depose_jxjyjz_esirkepov_linear_serial1d(jx,jy,jz,n,x*0.,y,z,ux,uy,uz,gaminv,
                                            wfact*w,q/w3d.dx,
                                            -0.5,-0.5,f.zmin+self.zgrid,
                                            top.dt*top.pgroup.ndts[js],
                                            1.,1.,self.fields.dz,
                                            self.fields.nz,
                                            l_particles_weight)
#          for j in range(1,shape(self.fields.Jarray)[0]-1):
          for j in range(shape(self.fields.Jarray)[0]):
            self.fields.Jarray[j,self.fields.nyguard,:,0,0]+=jx
            self.fields.Jarray[j,self.fields.nyguard,:,1,0]+=jy
            self.fields.Jarray[j,self.fields.nyguard,:,2,0]+=jz
        else:
          j = self.fields.J[self.fields.nxguard,self.fields.nyguard,:,:]
          depose_j_n_1dz(j,n,z,ux,uy,uz,gaminv,
                                            wfact,q*w,
                                            f.zmin+self.zgrid,
                                            top.dt*top.pgroup.ndts[js],
                                            self.fields.dz,
                                            self.fields.nz,
                                            f.nzguard,
                                            top.depos_order[2,js],
                                            l_particles_weight)
      elif self.l_2dxz:
        j = self.fields.J[:,self.fields.nyguard,:,:]
        if 0:
#          depose_jxjy_esirkepov_linear_serial_2d(j,n,z,x,z-gaminv*uz*top.dt,x-gaminv*ux*top.dt,
#                                                 uy,gaminv,
#                                            wfact,q*w,
#                                            f.zmin+self.zgrid,f.xmin,
#                                            top.dt*top.pgroup.ndts[js],
#                                            f.dz,f.dx,
#                                            f.nz,f.nx,
#                                           l_particles_weight)
          depose_jxjy_esirkepov_linear_serial_2d(j,n,x,z,x-gaminv*ux*top.dt,z-gaminv*uz*top.dt,
                                                 uy,gaminv,
                                            wfact,q*w,
                                            f.xmin,f.zmin+self.zgrid,
                                            top.dt*top.pgroup.ndts[js],
                                            f.dx,f.dz,
                                            f.nx,f.nz,
                                            l_particles_weight)
        else:
         if self.l_esirkepov:
          depose_jxjyjz_esirkepov_n_2d(j,n,
#          depose_jxjyjz_villasenor_n_2d(j,n,
                                            x,y,z,ux,uy,uz,
                                            gaminv,wfact,q*w,
                                            f.xmin,f.zmin+self.zgrid,
                                            top.dt*top.pgroup.ndts[js],
                                            f.dx,f.dz,
                                            f.nx,f.nz,
                                            f.nxguard,f.nzguard,
                                            top.depos_order[0,js],
                                            top.depos_order[2,js],
                                            l_particles_weight,w3d.l4symtry,self.l_2drz)
         else:
          depose_j_n_2dxz(j,n,
                                            x,z,ux,uy,uz,
                                            gaminv,wfact,q*w,
                                            f.xmin,f.zmin+self.zgrid,
                                            top.dt*top.pgroup.ndts[js],
                                            f.dx,f.dz,
                                            f.nx,f.nz,
                                            f.nxguard,f.nzguard,
                                            top.depos_order[0,js],
                                            top.depos_order[2,js],
                                            l_particles_weight,w3d.l4symtry)
      else:
       if 0:#nox==1 and noy==1 and noz==1 and not w3d.l4symtry:
          depose_jxjyjz_esirkepov_linear_serial(self.fields.J,n,
                                            x,y,z,ux,uy,uz,
                                            gaminv,wfact,q*w,
                                            f.xmin,f.ymin,f.zmin+self.zgrid,
                                            top.dt*top.pgroup.ndts[js],
                                            f.dx,f.dy,f.dz,
                                            f.nx,f.ny,f.nz,
                                            f.nxguard,f.nyguard,f.nzguard,
                                            l_particles_weight)
       else:
          depose_jxjyjz_esirkepov_n(self.fields.J,n,
                                            x,y,z,ux,uy,uz,
                                            gaminv,wfact,q*w,
                                            f.xmin,f.ymin,f.zmin+self.zgrid,
                                            top.dt*top.pgroup.ndts[js],
                                            f.dx,f.dy,f.dz,
                                            f.nx,f.ny,f.nz,
                                            f.nxguard,f.nyguard,f.nzguard,
                                            top.depos_order[0,js],
                                            top.depos_order[1,js],
                                            top.depos_order[2,js],
                                            l_particles_weight,w3d.l4symtry)
    else:
          depose_jxjyjz_pxpypz_esirkepov_linear_serial(self.fields.J,self.fields.Mp,n,
                                            x,y,z,ux,uy,uz,
                                            gaminv,wfact,q*w,m,
                                            f.xmin,f.ymin,f.zmin+self.zgrid,
                                            top.dt*top.pgroup.ndts[js],
                                            f.dx,f.dy,f.dz,
                                            f.nx,f.ny,f.nz,
                                            f.nxguard,f.nyguard,f.nzguard,
                                            l_particles_weight,
                                            top.lrelativ)
    if self.l_pushf or self.l_deposit_rho:
      if self.l_2dxz:
        depose_rho_n_2dxz(self.fields.Rho,n,
                               x,y,z,
                               wfact,q*w,
                               f.xmin,f.zmin+self.zgrid,
                               f.dx,f.dz,
                               f.nx,f.nz,
                               f.nxguard,f.nzguard,
                               top.depos_order[0,js],
                               top.depos_order[2,js],
                               l_particles_weight,w3d.l4symtry,self.l_2drz)
      else:
        depose_rho_n(self.fields.Rho,n,
                               x,y,z,
                               wfact,q*w,
                               f.xmin,f.ymin,f.zmin+self.zgrid,
                               f.dx,f.dy,f.dz,
                               f.nx,f.ny,f.nz,
                               f.nxguard,f.nyguard,f.nzguard,
                               top.depos_order[0,js],
                               top.depos_order[1,js],
                               top.depos_order[2,js],
                               l_particles_weight,w3d.l4symtry)

  def allocatedataarrays(self):
    if self.l_verbose:print 'allocatedataarrays'
    # --- reallocate Jarray if needed
    if self.fields.ntimes<>top.nsndts:
      self.fields.ntimes=top.nsndts
      self.fields.gchange()

  def zerosourcep(self):
    if self.l_verbose:print 'zerosourcep',self

    # --- copy rho to rhoold if needed
    if (self.l_pushf or self.l_deposit_rho) and self.ncyclesperstep>1:
      self.fields.Rhoold = self.fields.Rho.copy()
      if self.refinement is not None:
        self.field_coarse.fields.Rhoold = self.field_coarse.fields.Rho.copy()

    # --- zero proper portion of Jarray
    for indts in range(top.nsndts):
      if top.ldts[indts]:
        self.fields.Jarray[...,indts] = 0.
#        if self.refinement is not None:
#          self.field_coarse.fields.Jarray[...,indts] = 0.
        if self.l_pushf or self.l_deposit_rho:
          self.fields.Rhoarray[...,indts] = 0.
#          if self.refinement is not None:
#            self.field_coarse.fields.Rho[...,indts] = 0.
        if self.deposit_energy_density:
          self.fields.Mp[...] = 0.
  
  def setsourcepforparticles(self,isourcepndtscopies,indts,iselfb):
    if self.l_verbose:print 'setsourcepforparticles'
    # --- point J array to proper Jarray slice
    self.fields.J = self.fields.Jarray[:,:,:,:,indts]
    if self.l_pushf or self.l_deposit_rho: self.fields.Rho = self.fields.Rhoarray[:,:,:,indts]

  def add_source_ndts_slices(self):  
    # --- add slices
    if top.nsndts>1:
      if self.refinement is not None:raise Exception('Error in finalizesourcep:nsndts>1 not fully implemented yet with MR')
      for indts in range(top.nsndts-2,-1,-1):
        if top.ldts[indts]:
          add_current_slice_3d(self.fields,indts+1)
          if self.l_pushf or self.l_deposit_rho:add_rho_slice_3d(self.fields,indts+1)

  def finalizesourcep(self):
    if self.sourcepfinalized: return
    self.sourcepfinalized = 1
    if self.l_verbose:print 'finalizesourcep'
    # --- add slices
    self.add_source_ndts_slices()
    self.aftersetsourcep()
    # --- smooth current density 
    if any(self.npass_smooth>0):self.smoothdensity()
    # -- add laser if laser_mode==2
    if self.laser_mode==2:self.add_laser(self.block.core.yf)
    self.applysourceboundaryconditions()
    if self.l_verbose:print 'finalizesourcep done'

  def apply_rho_bc(self,block):
    # --- point Rho to first slice of Rhoarray
    block.core.yf.Rho = block.core.yf.Rhoarray[:,:,:,0]
    em3d_applybc_rho(block.core.yf, 
                     block.xlbnd,
                     block.xrbnd,
                     block.ylbnd,
                     block.yrbnd,
                     block.zlbnd,
                     block.zrbnd)
    em3d_exchange_rho(block)

  def apply_current_bc(self,block):
    # --- point J to first slice of Jarray
    block.core.yf.J = block.core.yf.Jarray[:,:,:,:,0]
    em3d_applybc_j(block.core.yf, 
                   block.xlbnd,
                   block.xrbnd,
                   block.ylbnd,
                   block.yrbnd,
                   block.zlbnd,
                   block.zrbnd)
    em3d_exchange_j(block)

  def applysourceboundaryconditions(self):
    # --- apply boundary condition on current
    self.apply_current_bc(self.block)
    if self.refinement is not None:
      self.apply_current_bc(self.block_coarse)
    if self.l_pushf or self.l_deposit_rho:
      self.apply_rho_bc(self.block)
      if self.refinement is not None:
        self.apply_rho_bc(self.block_coarse)

    if self.l_sumjx:
      j = self.fields.Jarray[0,:,:,:,0]*0.
      for i in range(shape(self.fields.Jarray)[0]):
        j+=self.fields.Jarray[i,:,:,:,0]
      for i in range(shape(self.fields.Jarray)[0]):
        self.fields.Jarray[i,:,:,:,0]=j.copy()
        
    # --- point J to first slice of Jarray
    self.fields.J = self.fields.Jarray[:,:,:,:,0]
    if self.l_pushf or self.l_deposit_rho:self.fields.Rho = self.fields.Rhoarray[:,:,:,0]
    
  def smoothdensity(self):
    if all(self.npass_smooth==0):return
    nx,ny,nz = shape(self.fields.J[...,0])
    nsm = shape(self.npass_smooth)[1]
    l_mask_method=1
    if self.mask_smooth is None:
      self.mask_smooth=[]
      for js in range(nsm):
        self.mask_smooth.append(None)
    if l_mask_method==2:
      Jcopy = self.fields.J.copy()
      if self.l_pushf or self.l_deposit_rho:
        Rhocopy = self.fields.Rho.copy()
    for js in range(nsm):
      if self.mask_smooth[js] is None or l_mask_method==2:
        smooth3d_121_stride(self.fields.J[...,0],nx-1,ny-1,nz-1,self.npass_smooth[:,js],self.alpha_smooth[:,js],self.stride_smooth[:,js])
        smooth3d_121_stride(self.fields.J[...,1],nx-1,ny-1,nz-1,self.npass_smooth[:,js],self.alpha_smooth[:,js],self.stride_smooth[:,js])
        smooth3d_121_stride(self.fields.J[...,2],nx-1,ny-1,nz-1,self.npass_smooth[:,js],self.alpha_smooth[:,js],self.stride_smooth[:,js])
        if self.l_pushf or self.l_deposit_rho:
          smooth3d_121_stride(self.fields.Rho[...],nx-1,ny-1,nz-1,self.npass_smooth[:,js],self.alpha_smooth[:,js],self.stride_smooth[:,js])
      else:
        smooth3d_121_stride_mask(self.fields.J[...,0],self.mask_smooth[js],nx-1,ny-1,nz-1,self.npass_smooth[:,js],self.alpha_smooth[:,js],self.stride_smooth[:,js])
        smooth3d_121_stride_mask(self.fields.J[...,1],self.mask_smooth[js],nx-1,ny-1,nz-1,self.npass_smooth[:,js],self.alpha_smooth[:,js],self.stride_smooth[:,js])
        smooth3d_121_stride_mask(self.fields.J[...,2],self.mask_smooth[js],nx-1,ny-1,nz-1,self.npass_smooth[:,js],self.alpha_smooth[:,js],self.stride_smooth[:,js])
        if self.l_pushf or self.l_deposit_rho:
          smooth3d_121_stride_mask(self.fields.Rho[...],self.mask_smooth[js],nx-1,ny-1,nz-1,self.npass_smooth[:,js],self.alpha_smooth[:,js],self.stride_smooth[:,js])
    if l_mask_method==2:
        for i in range(3):
          self.fields.J[...,i] *= self.mask_smooth
          self.fields.J[...,i] += Jcopy[...,i]*(1.-self.mask_smooth)
        if self.l_pushf or self.l_deposit_rho:
          self.fields.Rho *= self.mask_smooth
          self.fields.Rho += Rhocopy*(1.-self.mask_smooth)
          
  def smootharray(self,f,js=None,mask=None):
    nx,ny,nz = shape(f)
    if js is None:
      jslist=arange(shape(self.npass_smooth)[1])
    else:
      jslist=[js]
    for js in jslist:
     if mask is None:
      smooth3d_121_stride(f,nx-1,ny-1,nz-1,self.npass_smooth[:,js],self.alpha_smooth[:,js],self.stride_smooth[:,js])
     else:
      smooth3d_121_stride_mask(f,self.mask_smooth[js],nx-1,ny-1,nz-1,self.npass_smooth[:,js],self.alpha_smooth[:,js],self.stride_smooth[:,js])

  def smoothfields(self):
    nx,ny,nz = shape(self.fields.J[...,0])
    nsm = shape(self.npass_smooth)[1]
    l_mask_method=1
    if self.mask_smooth is None:
      self.mask_smooth=[]
      for js in range(nsm):
        self.mask_smooth.append(None)
    if l_mask_method==2:
      Expcopy = self.fields.Exp.copy()
      Eypcopy = self.fields.Eyp.copy()
      Ezpcopy = self.fields.Ezp.copy()
      Bxpcopy = self.fields.Bxp.copy()
      Bypcopy = self.fields.Byp.copy()
      Bzpcopy = self.fields.Bzp.copy()
    for js in range(nsm):
      if self.mask_smooth[js] is None or l_mask_method==2:
        mask=None
      else:
        mask=self.mask_smooth[js]
      self.smootharray(self.fields.Exp,js,mask)
      self.smootharray(self.fields.Eyp,js,mask)
      self.smootharray(self.fields.Ezp,js,mask)
      self.smootharray(self.fields.Bxp,js,mask)
      self.smootharray(self.fields.Byp,js,mask)
      self.smootharray(self.fields.Bzp,js,mask)
    if l_mask_method==2:
        self.fields.Exp *= self.mask_smooth; self.fields.Exp += Expcopy*(1.-self.mask_smooth)
        self.fields.Eyp *= self.mask_smooth; self.fields.Eyp += Eypcopy*(1.-self.mask_smooth)
        self.fields.Ezp *= self.mask_smooth; self.fields.Ezp += Ezpcopy*(1.-self.mask_smooth)
        self.fields.Bxp *= self.mask_smooth; self.fields.Bxp += Bxpcopy*(1.-self.mask_smooth)
        self.fields.Byp *= self.mask_smooth; self.fields.Byp += Bypcopy*(1.-self.mask_smooth)
        self.fields.Bzp *= self.mask_smooth; self.fields.Bzp += Bzpcopy*(1.-self.mask_smooth)
    if self.n_smooth_fields is not None:
     if top.it%self.n_smooth_fields==0:
      nsm = shape(self.npass_smooth)[1]
      for js in range(nsm):
        self.smootharray(self.fields.Ex,js)
        self.smootharray(self.fields.Ey,js)
        self.smootharray(self.fields.Ez,js)
        self.smootharray(self.fields.Bx,js)
        self.smootharray(self.fields.By,js)
        self.smootharray(self.fields.Bz,js)
        if self.l_pushf or self.l_deposit_rho:
          smooth3d_121(self.fields.F,nx-1,ny-1,nz-1,npass_smooth[:,js]*m,alpha_smooth[:,js])
       
  def getsmoothx(self):
    nx = w3d.nx
    ny = 1
    nz = 1
    a = zeros([nx,ny,nz],'d')
    a[nx/2,:,:]=1.
    nsm = shape(self.npass_smooth)[1]
    for js in range(nsm):
      self.smootharray(a,js)
    return a[:,0,0]
    
  def getsmoothz(self):
    nz = w3d.nz
    ny = 1
    nx = 1
    a = zeros([nx,ny,nz],'d')
    a[:,:,nz/2]=1.
    nsm = shape(self.npass_smooth)[1]
    for js in range(nsm):
      self.smootharray(a,js)
    return a[0,0,:]
    
  def getsmoothxfftth(self):
    nx = w3d.nx
    theta=(1.+arange(nx))*pi/nx
    nsm = shape(self.npass_smooth)[1]
    f = ones(nx,'d')
    print nx,shape(theta),shape(f)
    for js in range(nsm):
      w = 0.5*(1./self.alpha_smooth[0,js]-1.)
      f *= ((1.+2.*w*cos(theta*self.stride_smooth[0,js]))/(1.+2.*w))**self.npass_smooth[0,js]
    return f,theta
    
  def pltsmx(self,color=black,width=1.):
    pla(self.getsmoothx(),color=color,width=width)
    
  def pltsmxfft(self,color=black,width=1.):
    f=abs(fft.fft(self.getsmoothx()))
    theta=(1.+arange(shape(f)[0]))*2.*pi/shape(f)[0]
    pla(f,2.*pi/theta,color=color,width=width)
    
  def pltsmxfftth(self,color=black,width=1.):
    f,theta = self.getsmoothxfftth()
    pla(f,2.*pi/theta,color=color,width=width)
    
  def pltsmz(self,color=black,width=1.):
    pla(self.getsmoothz(),color=color,width=width)
    
  def pltsmzfft(self,color=black,width=1.):
    f=abs(fft.fft(self.getsmoothz()))
    theta=arange(shape(f)[0])*2.*pi/shape(f)[0]
    pla(f,theta,color=color,width=width)
    
  def binomial_expansion(self,x,y,n):
    # --- we assume that x is real and y is an array of coefficients
    # initializes f
    f = 0.*y
    # initializes Pascal triangle
    pt = zeros(n)
    pt[0] = 1.
    for i in range(n):
      f += pt[i]*x**(n-i)*self.getpower(y,i)
      if i<n-1:pt[1:] = pt[1:]+pt[:-1]
    return f
    
  def getpower(self,y,n):
    # computes coefficients of y**n where y is a list of coefficients
    o = shape(y)[0]
    f = y.copy()
    for k in range(n):
      x = f.copy()
      for i in range(o):
        for j in range(o):
          if (i+j)<o:
            f[i+j] += y[i]*x[j]
    return f

  def get_binomial_filter_factors(self,n,o):
    # set costheta as order n expansion of cos(theta)
    costheta = zeros(o,'d')
    costheta[0] = 1.
    s = -1.
    f = 2.
    for i in range(2,o,2):
      costheta[i] = s / f
      f = f * (f+1.) * (f+2.)
      s*=-1.
      
    # get ((1 + cos(theta))/2)^n
    cf = self.binomial_expansion(1.,costheta,n)/(2.**n)

    # get coeffs for 1 pass compensation
    a = cf[2]
    wcomp1 = -a/(2*a-1.)
    coefsm1 = 1./(1.+2.*wcomp1)

    # get coeffs for 2 pass compensation
    a = cf[0]*2**n
    b = cf[2]*2**n
    c = cf[4]*2**n
    A = a**2-4.*a*c-7.*a*b/3.+4.*b**2
    B = a*b/12.+a*c-b**2
    alpha = -a+2*b
    beta = b-4.*(B/A)*(b-a)
    gamma = (a-2.*b)*B/A
    delta = sqrt(beta**2-4.*alpha*gamma)
    print a,b,c,A,B,alpha,beta,gamma,delta
    
    print '&&&', beta**2-4.*alpha*gamma,beta**2,4.*alpha*gamma
    w1 = (-beta+delta)/(2.*alpha)
    w2 = -B/(w1*A)
    
    coefsm2_1 = 1./(1.+2.*w1)
    coefsm2_2 = 1./(1.+2.*w2)

    return cf,wcomp1,coefsm1,w1,w2,coefsm2_1,coefsm2_2
    
    
    
    
    
    
  def get_binomial_filter_factorsold(self,n,o):
    # set costheta as order n expansion of cos(theta)
    costheta = zeros(o,'d')
    costheta[0] = 1.
    s = -1.
    f = 2.
    for i in range(2,o,2):
      costheta[i] = s / f
      f = f * (f+1.) * (f+2.)
      s*=-1.
      
    # get ((1 + cos(theta))/2)^n
    cf = self.binomial_expansion(1.,costheta,n)/(2.**n)

    # get coeffs for 1 pass compensation
    a = cf[2]
    wcomp1 = -a/(2*a-1.)
    coefsm1 = 1./(1.+2.*wcomp1)

    # get coeffs for 2 pass compensation
    alpha = cf[2]
    beta  = cf[4]
    a1 = b1 = -1.-2.*alpha
    c1 = -4.*(1.+alpha)
    d1 = -alpha
    a2 = b2 = 1./12.-2.*beta
    c2 = 4.*(1./3.-beta)
    d2 = -beta
    A = (c1*b2-c2*b1)/(c2*a1-c1*a2)
    B = (c1*d2-c2*d1)/(c2*a1-c1*a2)
    a = c1*A
    b = a1*A+b1+c1*B
    c = a1*B+d1
    delta = sqrt(b**2-4.*a*c)
    print a1,b1,c1,a2,b2,c2
    print '***',delta,b**2-4.*a*c,b,a,c,A,B
    w2 = (-b+delta)/(2.*a)
    w1 = A*w2+B
    
    coefsm2_1 = 1./(1.+2.*w1)
    coefsm2_2 = 1./(1.+2.*w2)

    return cf,wcomp1,coefsm1,w1,w2,coefsm2_1,coefsm2_2
    
  def fetche(self,*args,**kw):
#    import traceback as tb
#    tb.print_stack()
    SubcycledPoissonSolver.fetchfield(self,*args,**kw)

  def loadrho(self,lzero=None,lfinalize_rho=None,pgroups=None,**kw):
    if self.l_verbose:print 'loadrho',self
    SubcycledPoissonSolver.loadsource(self,lzero,lfinalize_rho,pgroups,**kw)
    
  def fetchphi(self):
    pass

  def fetcha(self):
    pass

  def initializeconductors(self):
    # --- Create the attributes for holding information about conductors
    # --- and conductor objects.
    # --- Note that a conductor object will be created for each value of
    # --- fselfb. This is needed since fselfb effects how the coarsening
    # --- is done, and different conductor data sets are needed for
    # --- different coarsenings.

    # --- This stores the ConductorType objects. Note that the objects are
    # --- not actually created until getconductorobject is called.
    self.conductorobjects = {}

    # --- This stores the conductors that have been installed in each
    # --- of the conductor objects.
    self.installedconductorlists = {}

    # --- This is a list of conductors that have been added.
    # --- New conductors are not actually installed until the data is needed,
    # --- when getconductorobject is called.
    # --- Each element of this list contains all of the input to the
    # --- installconductor method.
    self.conductordatalist = []

  def installconductor(self,conductor,
                            xmin=None,xmax=None,
                            ymin=None,ymax=None,
                            zmin=None,zmax=None,
                            dfill=None):
    # --- This only adds the conductor to the list. The data is only actually
    # --- installed when it is needed, during a call to getconductorobject.
    self.conductordatalist.append((conductor,xmin,xmax,ymin,ymax,zmin,zmax,dfill))

  def init_macroscopic_coefs(self):
        if self.fields.l_macroscopic:return 
        
        self.fields.nxs = self.fields.nx
        self.fields.nys = self.fields.ny
        self.fields.nzs = self.fields.nz
        self.fields.gchange()
        self.fields.Sigmax=0.
        self.fields.Sigmay=0.
        self.fields.Sigmaz=0.
        self.fields.Epsix=1.
        self.fields.Epsiy=1.
        self.fields.Epsiz=1.
        self.fields.Mux=1.
        self.fields.Muy=1.
        self.fields.Muz=1.
        self.fields.l_macroscopic=True

  def _installconductor(self,conductorobject,installedlist,conductordata,fselfb):
    # --- This does that actual installation of the conductor into the
    # --- conductor object

    # --- Extract the data from conductordata (the arguments to installconductor)
    conductor,xmin,xmax,ymin,ymax,zmin,zmax,dfill = conductordata

<<<<<<< HEAD
    self.co = conductorobject
    self.c = conductor
    self.cd = conductordata
=======
    # --- Set dfill to be a large number so that the entire interior of the conductor
    # --- gets filled in. This ensures that the field is forced to zero everywhere
    # --- inside the conductor, but does not introduce a performance penalty.
    if dfill is None: dfill = largepos
>>>>>>> d92d3684

    if conductor in installedlist: return
    installedlist.append(conductor)

    nx,ny,nz = self.nx,self.ny,self.nz
    if fselfb == 'p':
      zscale = 1.
      nxlocal,nylocal,nzlocal = self.nxp,self.nyp,self.nzp
      mgmaxlevels = 1
      decomp = self.ppdecomp
    else:
      # --- Get relativistic longitudinal scaling factor
      # --- This is quite ready yet.
      beta = fselfb/clight
      zscale = 1./sqrt((1.-beta)*(1.+beta))
      nxlocal,nylocal,nzlocal = self.nxlocal,self.nylocal,self.nzlocal
      mgmaxlevels = None
      decomp = self.fsdecomp

    xmmin,xmmax = self.xmmin,self.xmmax
    ymmin,ymmax = self.ymmin,self.ymmax
    zmmin,zmmax = self.zmmin,self.zmmax
    # to be updated
    mgmaxlevels=1
    installconductors(conductor,xmin,xmax,ymin,ymax,zmin,zmax,dfill,
                      self.zgrid,
                      nx,ny,nz,
                      nxlocal,nylocal,nzlocal,
                      xmmin,xmmax,ymmin,ymmax,zmmin,zmmax,
                      zscale,self.l2symtry,self.l4symtry,
                      installrz=0,
                      solvergeom=self.solvergeom,conductors=conductorobject,
                      mgmaxlevels=mgmaxlevels,decomp=decomp)
                        
    self.fields.nconds = conductorobject.interior.n
    self.fields.nxcond = self.fields.nx
    self.fields.nycond = self.fields.ny
    self.fields.nzcond = self.fields.nz
    self.fields.gchange()
    self.fields.incond=False
    if self.fields.nconds>0:
      self.init_macroscopic_coefs()
      if conductor.conductivity is not None or \
         conductor.permittivity is not None or \
         conductor.permeability is not None:
         if conductor.conductivity is not None:
           conductivity = conductor.conductivity
         else:
           conductivity = 0.
         if conductor.permittivity is not None:
           permittivity = conductor.permittivity
         else:
           permittivity = 1.
         if conductor.permeability is not None:
           permeability = conductor.permeability
         else:
           permeability = 1.
         set_macroscopic_coefs_on_yee(self.fields, \
                                      self.fields.nconds, \
                                      int(conductorobject.interior.indx[:,:self.fields.nconds]), \
                                      conductivity, \
                                      permittivity, \
                                      permeability)
      else:
         set_incond(self.fields, \
                    self.fields.nconds, \
                    int(conductorobject.interior.indx[:,:self.fields.nconds]))
         if self.block.xlbnd==openbc:self.fields.incond[:3,:,:]=False
         if self.block.xrbnd==openbc:self.fields.incond[-3:,:,:]=False
         if self.block.ylbnd==openbc:self.fields.incond[:,:3,:]=False
         if self.block.yrbnd==openbc:self.fields.incond[:,-3:,:]=False
         if self.block.zlbnd==openbc:self.fields.incond[:,:,:3]=False
         if self.block.zrbnd==openbc:self.fields.incond[:,:,-3:]=False
    
  def hasconductors(self):
    return len(self.conductordatalist) > 0

  def clearconductors(self):
    "Clear out the conductor data"
    for fselfb in top.fselfb:
      if fselfb in self.conductorobjects:
        conductorobject = self.conductorobjects[fselfb]
        conductorobject.interior.n = 0
        conductorobject.evensubgrid.n = 0
        conductorobject.oddsubgrid.n = 0
        self.installedconductorlists[fselfb] = []

  def getconductorobject(self,fselfb=0.):
    "Checks for and installs any conductors not yet installed before returning the object"
    # --- This is the routine that does the creation of the ConductorType
    # --- objects if needed and ensures that all conductors are installed
    # --- into it.

    # --- This method is needed during a restore from a pickle, since this
    # --- object may be restored before the conductors. This delays the
    # --- installation of the conductors until they are really needed.

    # --- There is a special case, fselfb='p', which refers to the conductor
    # --- object that has the data generated relative to the particle domain,
    # --- which can be different from the field domain, especially in parallel.
    if fselfb == 'p':
      # --- In serial, just use a reference to the conductor object for the
      # --- first iselfb group.
      if not lparallel and 'p' not in self.conductorobjects:
        self.conductorobjects['p'] = self.conductorobjects[top.fselfb[0]]
        self.installedconductorlists['p'] = self.installedconductorlists[top.fselfb[0]]
      # --- In parallel, a whole new instance is created (using the
      # --- setdefaults below).
      # --- Check to make sure that the grid the conductor uses is consistent
      # --- with the particle grid. This is needed so that the conductor
      # --- data is updated when particle load balancing is done. If the
      # --- data is not consistent, delete the conductor object so that
      # --- everything is reinstalled.
      try:
        conductorobject = self.conductorobjects['p']
        if (conductorobject.leveliz[0] != self.izpslave[self.my_index] or
            conductorobject.levelnz[0] != self.nzpslave[self.my_index]):
          del self.conductorobjects['p']
          del self.installedconductorlists['p']
      except KeyError:
        # --- 'p' object has not yet been created anyway, so do nothing.
        pass

    conductorobject = self.conductorobjects.setdefault(fselfb,ConductorType())
    installedconductorlist = self.installedconductorlists.setdefault(fselfb,[])

    # --- Now, make sure that the conductors are installed into the object.
    # --- This may be somewhat inefficient, since it loops over all of the
    # --- conductors everytime. This makes the code more robust, though, since
    # --- it ensures that all conductors will be properly installed into
    # --- the conductor object.
    for conductordata in self.conductordatalist:
      self._installconductor(conductorobject,installedconductorlist,
                             conductordata,fselfb)
 
    # --- Return the desired conductor object
    return conductorobject

  def setconductorvoltage(self,voltage,condid=0,discrete=false,
                          setvinject=false):
    return
    'calls setconductorvoltage'
    # --- Loop over all of the selfb groups to that all conductor objects
    # --- are handled.
    for iselfb in range(top.nsselfb):
      conductorobject = self.getconductorobject(top.fselfb[iselfb])
      setconductorvoltage(voltage,condid,discrete,setvinject,
                          conductors=conductorobject)

  def optimizeconvergence(self,resetpasses=1):
    pass

  def move_window_fieldsold(self):
    if self.refinement is None:
      # --- move window in x
      self.xgridcont+=self.vxgrid*top.dt
      while (abs(self.xgrid-self.xgridcont)>=0.5*self.dx):
        self.shift_cells_x(1)
        dx = self.dx*sign(self.vxgrid)
        w3d.xmmin+=dx
        w3d.xmmax+=dx
        w3d.xmminp+=dx
        w3d.xmmaxp+=dx
        w3d.xmminlocal+=dx
        w3d.xmmaxlocal+=dx
        w3d.xmminglobal+=dx
        w3d.xmmaxglobal+=dx
        top.xpmin+=dx
        top.xpmax+=dx
        top.xpminlocal+=dx
        top.xpmaxlocal+=dx
      # --- move window in z
      if (abs(top.zgrid-self.zgrid)>=0.5*self.dz):
        shift_em3dblock_ncells_z(self.block,1)
        self.zgrid+=self.dz
        self.nzshifts+=1
    else:
      # --- move window in x
      fc = self.field_coarse
      fc.vxgrid=self.vxgrid
      fc.xgridcont+=fc.vxgrid*top.dt
      while (abs(fc.xgrid-fc.xgridcont)>=0.5*fc.dx):
        fc.shift_cells_x(1)
        self.shift_cells_x(self.refinement[0])
      # --- move window in z
      if (abs(top.zgrid-fc.zgrid)>=0.5*fc.dz):
        shift_em3dblock_ncells_z(fc.block,1)
        shift_em3dblock_ncells_z(self.block,self.refinement[0])
        fc.zgrid+=fc.dz
        fc.nzshifts+=1
        self.zgrid+=self.dz*self.refinement[2]
        self.nzshifts+=self.refinement[2]

  def move_window_fields(self):
      # --- move window in x
      self.xgridcont+=self.vxgrid*top.dt
      while (abs(self.xgrid-self.xgridcont)>=0.5*self.dx):
        self.shift_cells_x(int(sign(self.vxgrid)))
        n = sign(self.vxgrid)
        w3d.xmmin = self.incrementposition(w3d.xmmin,self.dx,n)
        w3d.xmmax = self.incrementposition(w3d.xmmax,self.dx,n)
        w3d.xmminp = self.incrementposition(w3d.xmminp,self.dx,n)
        w3d.xmmaxp = self.incrementposition(w3d.xmmaxp,self.dx,n)
        w3d.xmminlocal = self.incrementposition(w3d.xmminlocal,self.dx,n)
        w3d.xmmaxlocal = self.incrementposition(w3d.xmmaxlocal,self.dx,n)
        w3d.xmminglobal = self.incrementposition(w3d.xmminglobal,self.dx,n)
        w3d.xmmaxglobal = self.incrementposition(w3d.xmmaxglobal,self.dx,n)
        top.xpmin = self.incrementposition(top.xpmin,self.dx,n)
        top.xpmax = self.incrementposition(top.xpmax,self.dx,n)
        top.xpminlocal = self.incrementposition(top.xpminlocal,self.dx,n)
        top.xpmaxlocal = self.incrementposition(top.xpmaxlocal,self.dx,n)
      # --- move window in z
#      while (abs(top.zgrid-self.zgrid)>=0.5*self.dz):
      while ((top.zgrid-self.zgrid)>=0.5*self.dz):
        self.shift_cells_z(1)

  def incrementposition(self,z,dz,n):
        # --- z is incremented using an integer to avoid round off problems.
        # --- In the old way, repeatedly doing z += dz, z will drift
        # --- because of roundoff so that z != nz*dz. Incrementing using
        # --- integers fixes this problem.
        nz = int(z/dz)
        wz = z - nz*dz
        return (nz + n)*dz + wz

  def shift_cells_x(self,n):
        shift_em3dblock_ncells_x(self.block,n)
        self.xgrid = self.incrementposition(self.xgrid,self.dx,n)
        self.xmmin = self.incrementposition(self.xmmin,self.dx,n)
        self.xmmax = self.incrementposition(self.xmmax,self.dx,n)
        self.xmminlocal = self.incrementposition(self.xmminlocal,self.dx,n)
        self.xmmaxlocal = self.incrementposition(self.xmmaxlocal,self.dx,n)
        self.fields.xmin = self.incrementposition(self.fields.xmin,self.dx,n)
        self.fields.xmax = self.incrementposition(self.fields.xmax,self.dx,n)
        self.block.xmin = self.incrementposition(self.block.xmin,self.dx,n)
        self.block.xmax = self.incrementposition(self.block.xmax,self.dx,n)
        self.nxshifts+=n

  def shift_cells_z(self,n):
        shift_em3dblock_ncells_z(self.block,n)
        self.zgrid = self.incrementposition(self.zgrid,self.dz,n)
        self.nzshifts+=n

  def solve2ndhalf(self):
    if self.solveroff:return
    if self.mode==2:
      self.solve2ndhalfmode2()
      return
    if self.l_verbose:print 'solve 2nd half',self
    if top.dt<>self.dtinit:raise Exception('Time step has been changed since initialization of EM3D.')
    self.push_b_part_2()
    if self.l_pushf:self.exchange_f()
    em3d_exchange_b(self.block)
    self.move_window_fields()
    if self.l_verbose:print 'solve 2nd half done'

  def dosolve(self,iwhich=0,*args):
    self.getconductorobject()
    if self.solveroff:return
    if self.mode==2:
      self.dosolvemode2()
      return
    if any(top.fselfb<>0.):raise Exception('Error:EM solver does not work if fselfb<>0.')
    if self.l_verbose:print 'solve 1st half'
    if top.dt<>self.dtinit:raise Exception('Time step has been changed since initialization of EM3D.')
    self.push_e()
    self.exchange_e()
    for i in range(int(self.ncyclesperstep)-1):
      self.push_b_full()
      if self.l_pushf:self.exchange_f()
      self.exchange_b()
      self.push_e_full(i)
      self.exchange_e()
    self.push_b_part_1()
    if self.l_pushf:self.exchange_f()
    self.exchange_b()
    self.setebp()
    if top.efetch[0]<>4:self.yee2node3d()
    if self.l_smooth_particle_fields and any(self.npass_smooth>0):
       self.smoothfields()
    # --- for fields that are overcycled, they need to be pushed backward every ncyclesperstep
    self.push_e(dir=-1)
    self.exchange_e(dir=-1)
    if self.l_verbose:print 'solve 1st half done'

  def push_e(self,dir=1.):  
    dt = dir*top.dt/self.ncyclesperstep
    if self.novercycle==1:
      if dir>0.:
        doit=True
      else:
        doit=False
    else:
      if self.icycle==0 or (self.icycle==self.novercycle-1 and dir>0.):
        doit=True
      else:
        doit=False
    if doit:
      if self.laser_mode==1:
        self.add_laser(self.fields)
        if dir<0.:
          self.fields.Ex_inz*=-1.
          self.fields.Ey_inz*=-1.
      if self.l_verbose:print 'push_e',self,dt,top.it,self.icycle
      push_em3d_eef(self.block,dt,0,self.l_pushf,self.l_pushpot)
      if self.laser_mode==1 and dir<0.:
        self.fields.Ex_inz*=-1.
        self.fields.Ey_inz*=-1.
    if self.refinement is not None:
      self.__class__.__bases__[1].push_e(self.field_coarse,dir)

  def setebp(self):  
#    if (self.refinement is not None) or \
#       (self.novercycle>1) or \
#       (self.l_smooth_particle_fields and any(self.npass_smooth>0)):
    setebp(self.fields,self.icycle,self.novercycle)
    if self.refinement is not None:
      self.__class__.__bases__[1].setebp(self.field_coarse)

  def exchange_e(self,dir=1.):  
    if self.novercycle==1:
      if dir>0.:
        doit=True
      else:
        doit=False
    else:
      if self.icycle==0 or (self.icycle==self.novercycle-1 and dir>0.):
        doit=True
      else:
        doit=False
    if doit:
      em3d_exchange_e(self.block)
    if self.refinement is not None:
      self.__class__.__bases__[1].exchange_e(self.field_coarse)

  def push_b_part_1(self,dir=1.):  
    dt = dir*top.dt/self.ncyclesperstep
    if self.novercycle==1:
      if dir>0.:
        doit=True
      else:
        doit=False
    else:
      if self.icycle==0 or (self.icycle==self.novercycle-1 and dir>0.):
        doit=True
      else:
        doit=False
    if doit:
      if self.l_verbose:print 'push_b part 1',self,dt,top.it,self.icycle,dir
      push_em3d_bf(self.block,dt,1,self.l_pushf,self.l_pushpot)
    if self.refinement is not None:
      self.__class__.__bases__[1].push_b_part_1(self.field_coarse,dir)

  def push_b_part_2(self):
    if top.efetch[0]<>4 and (self.refinement is None):self.node2yee3d()
    dt = top.dt/self.ncyclesperstep
    if self.ncyclesperstep<1.:
      self.novercycle = nint(1./self.ncyclesperstep)
      self.icycle = (top.it-1)%self.novercycle
    else:
      self.novercycle = 1
      self.icycle = 0
    if self.icycle==0:
      if self.l_verbose:print 'push_b part 2',self,dt,top.it,self.icycle
      push_em3d_bf(self.block,dt,2,self.l_pushf,self.l_pushpot)
    if self.refinement is not None:
      self.__class__.__bases__[1].push_b_part_2(self.field_coarse)

  def yee2node3d(self):  
    yee2node3d(self.block.core.yf)
    if self.refinement is not None:
      self.__class__.__bases__[1].yee2node3d(self.field_coarse)

  def node2yee3d(self):  
    node2yee3d(self.block.core.yf)
    if self.refinement is not None:
      self.__class__.__bases__[1].node2yee3d(self.field_coarse)

  def exchange_b(self,dir=1.):  
    if self.novercycle==1:
      if dir>0.:
        doit=True
      else:
        doit=False
    else:
      if self.icycle==0 or (self.icycle==self.novercycle-1 and dir>0.):
        doit=True
      else:
        doit=False
    if doit:
      if self.l_verbose:print 'exchange_b',self,top.it,self.icycle
      em3d_exchange_b(self.block)
    if self.refinement is not None:
      self.__class__.__bases__[1].exchange_b(self.field_coarse,dir)

  def exchange_f(self,dir=1.):  
    if self.novercycle==1:
      if dir>0.:
        doit=True
      else:
        doit=False
    else:
      if self.icycle==0 or (self.icycle==self.novercycle-1 and dir>0.):
        doit=True
      else:
        doit=False
    if doit:
      em3d_exchange_f(self.block)
    if self.refinement is not None:
      self.__class__.__bases__[1].exchange_f(self.field_coarse,dir)

  def push_b_full(self):  
    dt = top.dt/self.ncyclesperstep
    if self.l_verbose:print 'push_b full',self,dt,top.it,self.icycle
    push_em3d_bf(self.block,dt,0,self.l_pushf,self.l_pushpot)

  def push_e_full(self,i):  
    dt = top.dt/self.ncyclesperstep
    if self.l_pushf or self.l_deposit_rho:
      w = float(i+2)/self.ncyclesperstep
      self.fields.Rho = (1.-w)*self.fields.Rhoold + w*self.fields.Rhoarray[...,0] 
    if self.l_verbose:print 'push_e full',self,dt,top.it,self.icycle
    if self.laser_mode==1:self.add_laser(self.fields)
    push_em3d_eef(self.block,dt,0,self.l_pushf,self.l_pushpot)

  def dosolvemode2(self,iwhich=0,*args):
    if self.solveroff:return
    if any(top.fselfb<>0.):raise Exception('Error:EM solver does not work if fselfb<>0.')
    if self.l_verbose:print 'solve 1st half'
    if top.dt<>self.dtinit:raise Exception('Time step has been changed since initialization of EM3D.')
    dt=top.dt*2
    if self.odd:
      push_em3d_bf(self.block,dt,1,self.l_pushf,self.l_pushpot)
      if self.l_pushf:self.exchange_f()
      self.exchange_b()
      if self.laser_mode==1:self.add_laser(self.fields)
      push_em3d_eef(self.block,dt,2,self.l_pushf,self.l_pushpot)
      self.exchange_e()
    else:
      if self.laser_mode==1:self.add_laser(self.fields)
      push_em3d_eef(self.block,dt,1,self.l_pushf,self.l_pushpot)
      self.exchange_e()
      push_em3d_bf(self.block,dt,2,self.l_pushf,self.l_pushpot)
      if self.l_pushf:self.exchange_f()
      self.exchange_b()
    self.odd = 1-self.odd
    if not all(top.efetch==top.efetch[0]):raise Exception('Error:top.efetch must have same value for every species when using EM solver.')
    self.setebp()
    if top.efetch[0]<>4:self.yee2node3d()
    if self.l_smooth_particle_fields and any(self.npass_smooth>0):
       self.smoothfields()
    
  def solve2ndhalfmode2(self):
    if self.solveroff:return
    if self.l_verbose:print 'solve 2nd half',self
    if top.dt<>self.dtinit:raise Exception('Time step has been changed since initialization of EM3D.')
#    if top.efetch[0]<>4:node2yee3d(self.block.core.yf)
    self.move_window_fields()
    if self.ncyclesperstep<1.:
      self.novercycle = nint(1./self.ncyclesperstep)
      self.icycle = (top.it-1)%self.novercycle
    else:
      self.novercycle = 1
      self.icycle = 0
    return
    dt = top.dt
    if not self.odd:
      push_em3d_eef(self.block,dt,2,self.l_pushf,self.l_pushpot)
      push_em3d_bf(self.block,dt,1,self.l_pushf,self.l_pushpot)
    else:
      push_em3d_bf(self.block,dt,2,self.l_pushf,self.l_pushpot)
      if self.laser_mode==1:self.add_laser(self.fields)
      push_em3d_eef(self.block,dt,1,self.l_pushf,self.l_pushpot)
    self.odd = 1-self.odd
    if self.l_verbose:print 'solve 2nd half done'

  def dosolvemode2old(self,iwhich=0,*args):
    if self.solveroff:return
    if any(top.fselfb<>0.):raise Exception('Error:EM solver does not work if fselfb<>0.')
    if self.l_verbose:print 'solve 1st half'
    if top.dt<>self.dtinit:raise Exception('Time step has been changed since initialization of EM3D.')
    dt = top.dt*2
    if self.odd:
      push_em3d_bf(self.block,dt,1,self.l_pushf,self.l_pushpot)
      push_em3d_eef(self.block,dt,2,self.l_pushf,self.l_pushpot)
    else:
      if self.laser_mode==1:self.add_laser(self.fields)
      push_em3d_eef(self.block,dt,1,self.l_pushf,self.l_pushpot)
      push_em3d_bf(self.block,dt,2,self.l_pushf,self.l_pushpot)
    self.odd = 1-self.odd
    if not all(top.efetch==top.efetch[0]):raise Exception('Error:top.efetch must have same value for every species when using EM solver.')
    if top.efetch[0]<>4:yee2node3d(self.block.core.yf)
    if self.l_smooth_particle_fields:
      if self.refinement is None and any(self.npass_smooth>0):
        self.fields.Exp[...] = self.fields.Ex[...]
        self.fields.Eyp[...] = self.fields.Ey[...]
        self.fields.Ezp[...] = self.fields.Ez[...]
        self.fields.Bxp[...] = self.fields.Bx[...]
        self.fields.Byp[...] = self.fields.By[...]
        self.fields.Bzp[...] = self.fields.Bz[...]
      if any(self.npass_smooth>0):self.smoothfields()
    
  def dosolvemode2vold(self,iwhich=0,*args):
    if self.solveroff:return
    if any(top.fselfb<>0.):raise Exception('Error:EM solver does not work if fselfb<>0.')
    if self.l_verbose:print 'solve 1st half'
    if top.dt<>self.dtinit:raise Exception('Time step has been changed since initialization of EM3D.')
    dt = top.dt*2
    if self.odd:
      push_em3d_eef(self.block,dt,2,self.l_pushf,self.l_pushpot)
      push_em3d_bf(self.block,dt,1,self.l_pushf,self.l_pushpot)
    else:
      push_em3d_bf(self.block,dt,2,self.l_pushf,self.l_pushpot)
      if self.laser_mode==1:self.add_laser(self.fields)
      push_em3d_eef(self.block,dt,1,self.l_pushf,self.l_pushpot)
    self.odd = 1-self.odd
    if not all(top.efetch==top.efetch[0]):raise Exception('Error:top.efetch must have same value for every species when using EM solver.')
    if top.efetch[0]<>4:yee2node3d(self.block.core.yf)
    if self.l_smooth_particle_fields:
      if self.refinement is None and any(self.npass_smooth>0):
        self.fields.Exp[...] = self.fields.Ex[...]
        self.fields.Eyp[...] = self.fields.Ey[...]
        self.fields.Ezp[...] = self.fields.Ez[...]
        self.fields.Bxp[...] = self.fields.Bx[...]
        self.fields.Byp[...] = self.fields.By[...]
        self.fields.Bzp[...] = self.fields.Bz[...]
      if any(self.npass_smooth>0):self.smoothfields()
    
    if self.l_verbose:print 'solve 1st half done'
    if self.refinement is not None:
      self.__class__.__bases__[1].dosolve(self.field_coarse)

  ##########################################################################
  # Define the basic plot commands
  def genericpfem3d(self,data,title,titles=True,l_transpose=false,direction=None,slice=None,l_abs=False,
                    origins=None,deltas=None,display=1,scale=None,camera=None,l_box=1,
                    interactive=0,labels=['X','Y','Z'],palette=None,
                    opacitystart=None,opacityend=None,opacities=None,
                    adjust=0,labelscale=0.5,color='auto',ncolor=None,cmin=None,cmax=None,
                    niso=None,isomin=None,isomax=None,isos=None,opacity=0.5,
                    cscale=1.,l_csym=0,
                    procs=None,
                    **kw):
    if direction is None and not l_opyndx:direction=2
    if self.l_2dxz:direction=1
    if 'view' in kw:
      view=kw['view']
    else:
      view=1
    if 'xscale' in kw:
      xscale=kw['xscale']
    else:
      xscale=1
    if 'yscale' in kw:
      yscale=kw['yscale']
    else:
      yscale=1
    if 'zscale' in kw:
      zscale=kw['zscale']
    else:
      zscale=1
    if 'gridscale' in kw:
      gridscale=kw['gridscale']
    else:
      gridscale=None
    if self.isactive:
     f=self.block.core.yf
     if self.l_1dz:
       nxd = nyd = 1
       nzd=shape(data)[0]
     elif self.l_2dxz:
       nyd = 1
       nxd,nzd=shape(data)
     else:
       nxd,nyd,nzd=shape(data)
     if direction==0:
      if slice is None:
        if self.l4symtry:
          slice=0
        else:
          slice=self.nx/2
      xslice = w3d.xmmin+slice*w3d.dx
      selfslice = nint((xslice-self.block.xmin)/self.block.dx)
      if selfslice<0 or selfslice>nxd-1:
        data=None
        xmin=xmax=ymin=ymax=0.
      else:
        if l_transpose:
          xmin=self.block.zmin+self.zgrid
          xmax=self.block.zmax+self.zgrid
          ymin=self.block.ymin
          ymax=self.block.ymax
        else:
          xmin=self.block.ymin
          xmax=self.block.ymax
          ymin=self.block.zmin+self.zgrid
          ymax=self.block.zmax+self.zgrid
        if l_transpose:
          data=transpose(data[selfslice,:,:])
        else:
          data=data[selfslice,:,:]
     if direction==1:
      if slice is None:
        if self.l4symtry:
          slice=0
        else:
          slice=self.ny/2
      yslice = w3d.ymmin+slice*w3d.dy
      selfslice = nint((yslice-self.block.ymin)/self.block.dy)
      if self.l_2dxz:slice=0
      if selfslice<0 or selfslice>nyd-1:
        data=None
        xmin=xmax=ymin=ymax=0.
      else:
        if l_transpose:
          xmin=self.block.zmin+self.zgrid
          xmax=self.block.zmax+self.zgrid
          ymin=self.block.xmin
          ymax=self.block.xmax
        else:
          xmin=self.block.xmin
          xmax=self.block.xmax
          ymin=self.block.zmin+self.zgrid
          ymax=self.block.zmax+self.zgrid
        if self.l_2dxz:
          if l_transpose and not self.l_1dz:
            data=transpose(data)
        else:
          if l_transpose:
            data=transpose(data[:,selfslice,:])
          else:
            data=data[:,selfslice,:]
     if direction==2:
      if slice is None:slice=self.nz/2
      zslice = w3d.zmmin+slice*w3d.dz
      selfslice = nint((zslice-self.block.zmin)/self.block.dz)
      if selfslice<0 or selfslice>nzd-1:
        data=None
        xmin=xmax=ymin=ymax=0.
      else:
        if l_transpose:
          xmin=self.block.ymin
          xmax=self.block.ymax
          ymin=self.block.xmin
          ymax=self.block.xmax
        else:
          xmin=self.block.xmin
          xmax=self.block.xmax
          ymin=self.block.ymin
          ymax=self.block.ymax
        if l_transpose:
          data=transpose(data[:,:,selfslice])
        else:
          data=data[:,:,selfslice]
    if gridscale is not None:
      data=data.copy()*gridscale
      kw['gridscale']=None
    if l_abs and data is not None:data=abs(data)
    if cmin is None:
      if data is None:
        mindata = 1.e36
      else:
        mindata = minnd(data)
      cmin=parallelmin(mindata)
    if cmax is None:
      if data is None:
        maxdata = -1.e36
      else:
        maxdata = maxnd(data)
      cmax=parallelmax(maxdata)
    if cscale is not None:
      cmin *= cscale
      cmax *= cscale
    if l_csym:
      cmax = max(abs(cmin),abs(cmax))
      cmin = -cmax
    if procs is None:procs=arange(npes)
    if direction in [0,1,2]:
      if not self.l_1dz:
        kw.setdefault('cmin',cmin)
        kw.setdefault('cmax',cmax)
      if me==0 and titles:
        if direction==0:
          if l_transpose:
            xtitle='Z';ytitle='Y'
          else:
            xtitle='Y';ytitle='Z'
        if direction==1:
         if self.l_1dz:
            xtitle='Z';ytitle=''
         else:
          if l_transpose:
            xtitle='Z';ytitle='X'
          else:
            xtitle='X';ytitle='Z'
        if direction==2:
          if l_transpose:
            xtitle='Y';ytitle='X'
          else:
            xtitle='X';ytitle='Y'
        plsys(view)
        ptitles(title,xtitle,ytitle,'t = %gs'%(top.time))
      if type(procs) is type(1):procs=[procs]
      if me>0 and me in procs:
        comm_world.send(self.isactive,0,3)
        if self.isactive:
          comm_world.send((xmin,xmax,ymin,ymax,data),0,3)
      else:
        lcolorbar=1
        if me in procs and data is not None:
          if self.l_1dz:
            plsys(view)
            if kw.has_key('view'):kw.pop('view')
            nz=shape(data)[0]
            dz=(ymax-ymin)/nz
            zmesh=ymin+arange(nz)*dz
            pla(data,zmesh,**kw)
          else:
            kw.setdefault('xmin',xmin)
            kw.setdefault('xmax',xmax)
            kw.setdefault('ymin',ymin)
            kw.setdefault('ymax',ymax)
            ppgeneric(grid=data,**kw)
            lcolorbar=0
        for i in range(1,npes):
          isactive = mpirecv(i,3)
          if isactive:
            xminp,xmaxp,yminp,ymaxp,data=mpirecv(i,3)
            if data is not None:
              if self.l_1dz:
                nz=shape(data)[0]
                dz=(ymaxp-yminp)/nz
                zmesh=yminp+arange(nz)*dz
                pla(data,zmesh,**kw)
              else:
                kw['xmin']=xminp
                kw['xmax']=xmaxp
                kw['ymin']=yminp
                kw['ymax']=ymaxp
                ppgeneric(grid=data,lcolorbar=lcolorbar,**kw)
                lcolorbar=0
    else:
      xmin=self.block.xmin
      xmax=self.block.xmax
      ymin=self.block.ymin
      ymax=self.block.ymax
      zmin=self.block.zmin
      zmax=self.block.zmax
      dx=self.block.dx
      dy=self.block.dy
      dz=self.block.dz
      if me>0 and me in procs:
        comm_world.send((xmin,xmax,dx,ymin,ymax,dy,zmin,zmax,dz,data),0,3)
      else:
        # --- sets origins and deltas
        if origins is None:origins = [xmin*xscale,ymin*yscale,zmin*zscale]
        if deltas is None:deltas = [dx*xscale,dy*yscale,dz*zscale]
        # --- sets colormap
        if ncolor is None:ncolor = 2
        dec = (cmax-cmin)/ncolor
        colordata = cmin+arange(ncolor)*dec+dec/2
        if color=='auto':
          if palette is not None:
            try:
              hp,rp,gp,bp = getpalhrgb(palette)
              doautocolormap=False
              color = transpose(array([rp,gp,bp])/255.)
              ncolor = shape(color)[0]
              colormap,opacities = DXColormap(data=colordata,ncolors=ncolor,
                                              colors=color,min=cmin,max=cmax,
                                              opacitystart=opacitystart,
                                              opacityend=opacityend,
                                              opacities=opacities)
            except:
              doautocolormap=True
              print 'WARNING: Palette not found.'
          else:
            doautocolormap=True
          if doautocolormap:
            color = []
            for i in range(ncolor):
              r = array([1.,0.,0.])
              g = array([0.,1.,0.])
              b = array([0.,0.,1.])
              if i<=ncolor/4:
                color.append(b+g*(i*4./ncolor))
              elif i<=ncolor/2:
                color.append(b*(2.-(i*4./ncolor))+g)
              elif i<=3*ncolor/4:
                color.append(g+r*((i*4./ncolor)-2.))
              else:
                color.append(g*(4.-(i*4./ncolor))+r)
            colormap,opacity  = DXColormap(data=colordata,
                                           ncolors=ncolor,
                                           colors=color,
                                           opacitystart=opacitystart,
                                           opacityend=opacityend,
                                           opacities=opacities)
        DXReference(colormap)
        # --- sets isosurfaces values
        if isos is None:
          if niso is None:niso=ncolor
          if isomin is None:isomin = cmin+1.e-6*(cmax-cmin)
          if isomax is None:isomax = cmax-1.e-6*(cmax-cmin)
          dei = (isomax-isomin)/niso
          isos = isomin+arange(niso)*dei+dei/2
        # --- renders isosurfaces
        e3d,colorbar = viewisosurface1(data,isos,color=color,display=0,
                        origins=origins,
                        deltas=deltas,
                        opacity=opacity,
                        colormap=colormap)
#        dxob = [e3d,colorbar]
        dxob = [e3d]
        for i in procs:#range(1,npes):
         if i <> me:
          xminp,xmaxp,dxp,yminp,ymaxp,dyp,zminp,zmaxp,dzp,data=mpirecv(i,3)
          origins = [xminp*xscale,yminp*yscale,zminp*zscale]
          deltas = [dxp*xscale,dyp*yscale,dzp*zscale]
          DXReference(colormap)
          e3d,colorbar = viewisosurface1(data,isos,color=color,display=0,
                          origins=origins,
                          deltas=deltas,
                          opacity=opacity,
                          colormap=colormap)
          dxob.append(e3d)
        if l_box:
          box = viewboundingbox(w3d.xmmin*xscale,
                                w3d.xmmax*xscale,
                                w3d.ymmin*yscale,
                                w3d.ymmax*yscale,
                                w3d.zmmin*zscale,
                                w3d.zmmax*zscale,color='yellow')
          dxob.append(box)
        if display:
          dxob.append(colorbar)
          dxob = DXCollect(dxob)
          if camera is None:
            camera = DXAutocamera(dxob,direction=[-1.,1.,-1.],width=100.,resolution=640,
                                  aspect=2.,up=[0,1,0],perspective=1,angle=60.,
                                  background='black')
          DXImage(dxob,camera=camera,
                       l_interactive=interactive,
                       labels=labels,
                       adjust=adjust,
                       scale=scale,
                       labelscale=labelscale)
    if display:
      return slice
    else:
      dxob = DXCollect(dxob)
      return dxob,colorbar,slice  

  ##########################################################################
  # Gather requested array on processor 0
  def gatherarray(self,data,direction=None,slice=None,procs=None,guards=0,**kw):
    if self.isactive:
     f=self.block.core.yf
     if self.l_1dz:
       nzd=shape(data)[0]
       nxd = 1
       nyd = 1
     elif self.l_2dxz:
       nxd,nzd=shape(data)
       nyd = 1
     else:
       nxd,nyd,nzd=shape(data)
     if direction==0:
      if slice is None:
        if self.l4symtry:
          slice=0
        else:
          slice=self.nx/2
      xslice = w3d.xmmin+slice*w3d.dx
      selfslice = nint((xslice-self.block.xmin)/self.block.dx)
      if selfslice<0 or selfslice>nxd-1:
        data=None
        xmin=xmax=ymin=ymax=0.
      else:
        xmin=self.block.ymin
        xmax=self.block.ymax
        ymin=self.block.zmin
        ymax=self.block.zmax
        data=data[selfslice,...]
     if direction==1 and not self.l_2dxz:
      if slice is None:
        if self.l4symtry:
          slice=0
        else:
          slice=self.ny/2
      yslice = w3d.ymmin+slice*w3d.dy
      selfslice = nint((yslice-self.block.ymin)/self.block.dy)
      if self.l_2dxz:slice=0
      if selfslice<0 or selfslice>nyd-1:
        data=None
        xmin=xmax=ymin=ymax=0.
      else:
        xmin=self.block.xmin
        xmax=self.block.xmax
        ymin=self.block.zmin
        ymax=self.block.zmax
        data=data[:,selfslice,:]
     if direction==2:
      if slice is None:slice=self.nz/2
      zslice = w3d.zmmin+slice*w3d.dz
      selfslice = nint((zslice-self.block.zmin)/self.block.dz)
      if selfslice<0 or selfslice>nzd-1:
        data=None
        xmin=xmax=ymin=ymax=0.
      else:
        xmin=self.block.xmin
        xmax=self.block.xmax
        ymin=self.block.ymin
        ymax=self.block.ymax
        data=data[...,selfslice]
    if procs is None:procs=arange(npes)
    if me==0:
      if guards:
        nxg=self.nxguard
        nyg=self.nyguard
        nzg=self.nzguard
      else:
        nxg=0
        nyg=0
        nzg=0
    if direction in [0,1,2]:
      if me==0:
        if self.l_2dxz:
          if direction==0: datag = zeros([self.nz+1+nzg*2],'d')
          if direction==1: datag = zeros([self.nx+1+nxg*2,self.nz+1+nzg*2],'d')
          if direction==2: datag = zeros([self.nx+1+nxg*2],'d')
        else:
          if direction==0: datag = zeros([self.ny+1+nyg*2,self.nz+1+nzg*2],'d')
          if direction==1: datag = zeros([self.nx+1+nxg*2,self.nz+1+nzg*2],'d')
          if direction==2: datag = zeros([self.nx+1+nxg*2,self.ny+1+nyg*2],'d')
      else:
        datag=None
      if type(procs) is type(1):procs=[procs]
      validdata = gatherlist(self.isactive and data is not None,bcast=1)
      validprocs = compress(validdata,arange(len(validdata)))
      alldata = gatherlist([xmin,ymin,data],dest=0,procs=validprocs)
      barrier() # this ensures that processor 0 will not bet overflowed with messages
      if me==0:
        for i in range(len(alldata)):
          xminp = alldata[i][0]
          yminp = alldata[i][1]
          data  = alldata[i][-1]
          if data is not None:
           if self.l_2dxz:
            if direction==0:
              ny = shape(data)[0]
              iymin = nint((yminp-self.zmmin)/self.dz)+nzg
              datag[iymin:iymin+ny] = data[...]
            if direction==2:
              nx = shape(data)[0]
              ixmin = nint((xminp-self.xmmin)/self.dx)+nxg
              datag[ixmin:ixmin+nx] = data[...]
           else:
            nx,ny = shape(data)
            if direction==0:
              ixmin = nint((xminp-self.ymmin)/self.dy)+nyg
              iymin = nint((yminp-self.zmmin)/self.dz)+nzg
            if direction==1:
              ixmin = nint((xminp-self.xmmin)/self.dx)+nxg
              iymin = nint((yminp-self.zmmin)/self.dz)+nzg
            if direction==2:
              ixmin = nint((xminp-self.xmmin)/self.dx)+nxg
              iymin = nint((yminp-self.ymmin)/self.dy)+nyg
            datag[ixmin:ixmin+nx,iymin:iymin+ny] = data[...]
    else:
      if me==0:
        if self.l_1dz:
          datag = zeros([self.nz+1+nzg*2],'d')
        elif self.l_2dxz:
          datag = zeros([self.nx+1+nxg*2,self.nz+1+nzg*2],'d')
        else:
          datag = zeros([self.nx+1+nxg*2,self.ny+1+nyg*2,self.nz+1+nzg*2],'d')
      else:
        datag = None
      xmin=self.block.xmin
      xmax=self.block.xmax
      ymin=self.block.ymin
      ymax=self.block.ymax
      zmin=self.block.zmin
      zmax=self.block.zmax
      dx=self.block.dx
      dy=self.block.dy
      dz=self.block.dz
      if me>0 and me in procs:
        comm_world.send((xmin,xmax,dx,ymin,ymax,dy,zmin,zmax,dz,data),0,3)
      else:
        for i in range(0,npes):
          if i<>me:
            xminp,xmaxp,dxp,yminp,ymaxp,dyp,zminp,zmaxp,dzp,data=mpirecv(i,3)
          else:
            xminp = xmin
            yminp = ymin
            zminp = zmin
          if data is not None:
            if self.l_1dz:
              nz = shape(data)[0]
              izmin = nint((zminp-self.zmmin)/self.dz)+nzg
              datag[izmin:izmin+nz] = data[...]
            elif self.l_2dxz:
              nx,nz = shape(data)
              ixmin = nint((xminp-self.xmmin)/self.dx)+nxg
              izmin = nint((zminp-self.zmmin)/self.dz)+nzg
              datag[ixmin:ixmin+nx,izmin:izmin+nz] = data[...]
            else:
              nx,ny,nz = shape(data)
              ixmin = nint((xminp-self.xmmin)/self.dx)+nxg
              iymin = nint((yminp-self.ymmin)/self.dy)+nyg
              izmin = nint((zminp-self.zmmin)/self.dz)+nzg
              datag[ixmin:ixmin+nx,iymin:iymin+ny,izmin:izmin+nz] = data[...]
      barrier() # this ensures that processor 0 will not bet overflowed with messages

    return datag
    
  def getarray(self,g,guards=0,overlap=0):
    if guards:
      return g
    else:
      f=self.fields
      ox=oy=oz=0
      if not overlap:
        if self.block.xrbnd==em3d.otherproc:ox=1
        if self.block.yrbnd==em3d.otherproc:oy=1
        if self.block.zrbnd==em3d.otherproc:oz=1
      if self.l_1dz:
        return g[0,0,f.nzguard:-f.nzguard-oz]
      elif self.l_2dxz:
        return g[f.nxguard:-f.nxguard-ox,0,f.nzguard:-f.nzguard-oz]
      else:
        return g[f.nxguard:-f.nxguard-ox,f.nyguard:-f.nyguard-oy,f.nzguard:-f.nzguard-oz]
      
  def pfex(self,l_children=1,guards=0,direction=None,**kw):
      self.genericpfem3d(self.getarray(self.fields.Exp,guards,overlap=direction is None),'E_x',
      direction=direction,**kw)

  def pfey(self,l_children=1,guards=0,direction=None,**kw):
      self.genericpfem3d(self.getarray(self.fields.Eyp,guards,overlap=direction is None),'E_y',
      direction=direction,**kw)

  def pfez(self,l_children=1,guards=0,direction=None,**kw):
      self.genericpfem3d(self.getarray(self.fields.Ezp,guards,overlap=direction is None),'E_z',
      direction=direction,**kw)

  def pfbx(self,l_children=1,guards=0,direction=None,**kw):
      self.genericpfem3d(self.getarray(self.fields.Bxp,guards,overlap=direction is None),'B_x',
      direction=direction,**kw)

  def pfby(self,l_children=1,guards=0,direction=None,**kw):
      self.genericpfem3d(self.getarray(self.fields.Byp,guards,overlap=direction is None),'B_y',
      direction=direction,**kw)

  def pfbz(self,l_children=1,guards=0,direction=None,**kw):
      self.genericpfem3d(self.getarray(self.fields.Bzp,guards,overlap=direction is None),'B_z',
      direction=direction,**kw)

  def pfexg(self,l_children=1,guards=0,direction=None,**kw):
      self.genericpfem3d(self.getarray(self.fields.Ex,guards,overlap=direction is None),'Eg_x',
      direction=direction,**kw)

  def pfeyg(self,l_children=1,guards=0,direction=None,**kw):
      self.genericpfem3d(self.getarray(self.fields.Ey,guards,overlap=direction is None),'Eg_y',
      direction=direction,**kw)

  def pfezg(self,l_children=1,guards=0,direction=None,**kw):
      self.genericpfem3d(self.getarray(self.fields.Ez,guards,overlap=direction is None),'Eg_z',
      direction=direction,**kw)

  def pfbxg(self,l_children=1,guards=0,direction=None,**kw):
      self.genericpfem3d(self.getarray(self.fields.Bx,guards,overlap=direction is None),'Bg_x',
      direction=direction,**kw)

  def pfbyg(self,l_children=1,guards=0,direction=None,**kw):
      self.genericpfem3d(self.getarray(self.fields.By,guards,overlap=direction is None),'Bg_y',
      direction=direction,**kw)

  def pfbzg(self,l_children=1,guards=0,direction=None,**kw):
      self.genericpfem3d(self.getarray(self.fields.Bz,guards,overlap=direction is None),'Bg_z',
      direction=direction,**kw)

  def pfjx(self,l_children=1,guards=0,direction=None,**kw):
      self.genericpfem3d(self.getarray(self.fields.J[:,:,:,0],guards,overlap=direction is None),'J_x',
      direction=direction,**kw)

  def pfjy(self,l_children=1,guards=0,direction=None,**kw):
      self.genericpfem3d(self.getarray(self.fields.J[:,:,:,1],guards,overlap=direction is None),'J_y',
      direction=direction,**kw)

  def pfjz(self,l_children=1,guards=0,direction=None,**kw):
      self.genericpfem3d(self.getarray(self.fields.J[:,:,:,2],guards,overlap=direction is None),'J_z',
      direction=direction,**kw)

  def pfrho(self,l_children=1,guards=0,direction=None,**kw):
      self.genericpfem3d(self.getarray(self.fields.Rho,guards,overlap=direction is None),'Rho',
      direction=direction,**kw)

  def pff(self,l_children=1,guards=0,direction=None,**kw):
      self.genericpfem3d(self.getarray(self.fields.F,guards,overlap=direction is None),'F',
      direction=direction,**kw)

  def pfdive(self,l_children=1,guards=0,direction=None,**kw):
      self.genericpfem3d(self.getarray(self.getdive(),guards,overlap=direction is None),'div(E)',
      direction=direction,**kw)

  def pfe(self,l_children=1,guards=0,direction=None,**kw):
      e = self.getarray(self.fields.Exp**2+self.fields.Eyp**2+self.fields.Ezp**2,guards,overlap=direction is None)
      self.genericpfem3d(sqrt(e),'E',
      direction=direction,**kw)

  def pfb(self,l_children=1,guards=0,direction=None,**kw):
      b = self.getarray(self.fields.Bxp**2+self.fields.Byp**2+self.fields.Bzp**2,guards,overlap=direction is None)
      self.genericpfem3d(sqrt(b),'B',
      direction=direction,**kw)

  def pfw(self,l_children=1,guards=0,direction=None,**kw):
      e = self.getarray(self.fields.Exp**2+self.fields.Eyp**2+self.fields.Ezp**2,guards,overlap=direction is None)
      b = self.getarray(self.fields.Bxp**2+self.fields.Byp**2+self.fields.Bzp**2,guards,overlap=direction is None)
      self.genericpfem3d(sqrt(e+b),'W',
      direction=direction,**kw)

  def sezax(self):
    pass

  def sphiax(self):
    pass

  def rhodia(self):
    pass

  def gtlchg(self):
    pass

  def srhoax(self):
    pass

  def getese(self):
    pass
#    top.ese = self.get_tot_energy()

  def getjx(self,guards=0,overlap=0):
      return self.getarray(self.fields.J[:,:,:,0],guards,overlap)

  def getjy(self,guards=0,overlap=0):
      return self.getarray(self.fields.J[:,:,:,1],guards,overlap)

  def getjz(self,guards=0,overlap=0):
      return self.getarray(self.fields.J[:,:,:,2],guards,overlap)

  def getex(self,guards=0,overlap=0):
      return self.getarray(self.fields.Exp,guards,overlap)

  def getey(self,guards=0,overlap=0):
      return self.getarray(self.fields.Eyp,guards,overlap)
        
  def getez(self,guards=0,overlap=0):
      return self.getarray(self.fields.Ezp,guards,overlap)
        
  def getbx(self,guards=0,overlap=0):
      return self.getarray(self.fields.Bxp,guards,overlap)

  def getby(self,guards=0,overlap=0):
      return self.getarray(self.fields.Byp,guards,overlap)
        
  def getbz(self,guards=0,overlap=0):
      return self.getarray(self.fields.Bzp,guards,overlap)
        
  def getexg(self,guards=0,overlap=0):
      return self.getarray(self.fields.Ex,guards,overlap)

  def geteyg(self,guards=0,overlap=0):
      return self.getarray(self.fields.Ey,guards,overlap)
        
  def getezg(self,guards=0,overlap=0):
      return self.getarray(self.fields.Ez,guards,overlap)
        
  def getbxg(self,guards=0,overlap=0):
      return self.getarray(self.fields.Bx,guards,overlap)

  def getbyg(self,guards=0,overlap=0):
      return self.getarray(self.fields.By,guards,overlap)
        
  def getbzg(self,guards=0,overlap=0):
      return self.getarray(self.fields.Bz,guards,overlap)
        
  def getrho(self,guards=0,overlap=0):
      return self.getarray(self.fields.Rho,guards,overlap)

  def getrhop(self,guards=0,overlap=1):
    # a version of getrho with default overlap = 1, needed for particleinjection.py
     return self.getrho(guards,overlap)

  def getrhoold(self,guards=0,overlap=0):
      return self.getarray(self.fields.Rhoold,guards,overlap)

  def getf(self,guards=0,overlap=0):
      return self.getarray(self.fields.F,guards,overlap)

  def getdive(self,guards=0,overlap=0):
      dive = zeros(shape(self.fields.Ex),'d')
      f = self.fields
      if top.efetch[0]<>4:node2yee3d(f)
      getdive(f.Ex,f.Ey,f.Ez,dive,f.dx,f.dy,f.dz,
              f.nx,f.ny,f.nz,f.nxguard,f.nyguard,f.nzguard,
              f.xmin,
              self.l_2dxz,self.l_2drz)
      if top.efetch[0]<>4:yee2node3d(f)
      return self.getarray(dive,guards,overlap)

  def getdiveold(self,guards=0,overlap=0):
      dive = zeros(shape(self.fields.Ex),'d')
      f = self.fields
      if top.efetch[0]<>4:node2yee3d(f)
      if self.l_2dxz:
           dive[1:-1,0,1:-1] = (f.Ex[1:-1,0,1:-1]-f.Ex[:-2,0,1:-1])/f.dx \
                            + (f.Ez[1:-1,0,1:-1]-f.Ez[1:-1,0,:-2])/f.dz 
      else:
        dive[1:-1,1:-1,1:-1] = (f.Ex[1:-1,1:-1,1:-1]-f.Ex[:-2,1:-1,1:-1])/f.dx \
                             + (f.Ey[1:-1,1:-1,1:-1]-f.Ey[1:-1,:-2,1:-1])/f.dy \
                             + (f.Ez[1:-1,1:-1,1:-1]-f.Ez[1:-1,1:-1,:-2])/f.dz 
      if top.efetch[0]<>4:yee2node3d(f)
      return dive
      
  def gete(self,guards=0,overlap=0):
      return self.getarray(self.fields.Exp**2+self.fields.Eyp**2+self.fields.Ezp**2,guards,overlap)

  def getb(self,guards=0,overlap=0):
      return self.getarray(self.fields.Bxp**2+self.fields.Byp**2+self.fields.Bzp**2,guards,overlap)

  def getw(self,guards=0,overlap=0):
      e2 = self.getarray(self.fields.Exp**2+self.fields.Eyp**2+self.fields.Ezp**2,guards,overlap)
      b2 = self.getarray(self.fields.Bxp**2+self.fields.Byp**2+self.fields.Bzp**2,guards,overlap)
      return sqrt(e2+clight**2*b2)

  def getw2(self,guards=0,overlap=0):
      e2 = self.getarray(self.fields.Exp**2+self.fields.Eyp**2+self.fields.Ezp**2,guards,overlap)
      b2 = self.getarray(self.fields.Bxp**2+self.fields.Byp**2+self.fields.Bzp**2,guards,overlap)
      return e2+clight**2*b2

  def geteg(self,guards=0,overlap=0):
      return self.getarray(self.fields.Ex**2+self.fields.Ey**2+self.fields.Ez**2,guards,overlap)

  def getbg(self,guards=0,overlap=0):
      return self.getarray(self.fields.Bx**2+self.fields.By**2+self.fields.Bz**2,guards,overlap)

  def getwg(self,guards=0,overlap=0):
      e2 = self.getarray(self.fields.Ex**2+self.fields.Ey**2+self.fields.Ez**2,guards,overlap)
      b2 = self.getarray(self.fields.Bx**2+self.fields.By**2+self.fields.Bz**2,guards,overlap)
      return sqrt(e2+clight**2*b2)

  def getwg2(self,guards=0,overlap=0):
      e2 = self.getarray(self.fields.Ex**2+self.fields.Ey**2+self.fields.Ez**2,guards,overlap)
      b2 = self.getarray(self.fields.Bx**2+self.fields.By**2+self.fields.Bz**2,guards,overlap)
      return e2+clight**2*b2

  def gatherexg(self,guards=0,direction=None,**kw):
      return self.gatherarray(self.getexg(guards,overlap=direction is None),direction=direction,**kw)

  def gathereyg(self,guards=0,direction=None,**kw):
      return self.gatherarray(self.geteyg(guards,overlap=direction is None),direction=direction,**kw)

  def gatherezg(self,guards=0,direction=None,**kw):
      return self.gatherarray(self.getezg(guards,overlap=direction is None),direction=direction,**kw)

  def gatherbxg(self,guards=0,direction=None,**kw):
      return self.gatherarray(self.getbxg(guards,overlap=direction is None),direction=direction,**kw)

  def gatherbyg(self,guards=0,direction=None,**kw):
      return self.gatherarray(self.getbyg(guards,overlap=direction is None),direction=direction,**kw)

  def gatherbzg(self,guards=0,direction=None,**kw):
      return self.gatherarray(self.getbzg(guards,overlap=direction is None),direction=direction,**kw)

  def gatherex(self,guards=0,direction=None,**kw):
      return self.gatherarray(self.getex(guards,overlap=direction is None),direction=direction,**kw)

  def gatherey(self,guards=0,direction=None,**kw):
      return self.gatherarray(self.getey(guards,overlap=direction is None),direction=direction,**kw)

  def gatherez(self,guards=0,direction=None,**kw):
      return self.gatherarray(self.getez(guards,overlap=direction is None),direction=direction,**kw)

  def gatherbx(self,guards=0,direction=None,**kw):
      return self.gatherarray(self.getbx(guards,overlap=direction is None),direction=direction,**kw)

  def gatherby(self,guards=0,direction=None,**kw):
      return self.gatherarray(self.getby(guards,overlap=direction is None),direction=direction,**kw)

  def gatherbz(self,guards=0,direction=None,**kw):
      return self.gatherarray(self.getbz(guards,overlap=direction is None),direction=direction,**kw)

  def gatherjx(self,guards=0,direction=None,**kw):
      return self.gatherarray(self.getjx(guards,overlap=direction is None),direction=direction,**kw)

  def gatherjy(self,guards=0,direction=None,**kw):
      return self.gatherarray(self.getjy(guards,overlap=direction is None),direction=direction,**kw)

  def gatherjz(self,guards=0,direction=None,**kw):
      return self.gatherarray(self.getjz(guards,overlap=direction is None),direction=direction,**kw)

  def gatherrho(self,guards=0,direction=None,**kw):
      return self.gatherarray(self.getrho(guards,overlap=direction is None),direction=direction,**kw)

  def gatherrhoold(self,guards=0,direction=None,**kw):
      return self.gatherarray(self.getrhoold(guards,overlap=direction is None),direction=direction,**kw)

  def gatherf(self,guards=0,direction=None,**kw):
      return self.gatherarray(self.getf(guards,overlap=direction is None),direction=direction,**kw)

  def get_tot_energy(self):
#    yee2node3d(self.fields)
    if not self.l_2drz:
      w2tot = globalsum(self.getwg2()) # must be getwg2, not getw2
      if self.l_1dz:
        w2tot*=self.dz*eps0/2
      elif self.l_2dxz:
        w2tot*=self.dx*self.dz*eps0/2
      else:
        w2tot*=self.dx*self.dy*self.dz*eps0/2
    else:
      w2 = self.getw2()
      w2=transpose(w2)*self.vol[:shape(w2)[0]]
      w2tot = globalsum(w2)*eps0/2
      
    return w2tot

  def sumdive(self):
    flist = [self.block.core.yf]
    if self.refinement is not None:
      flist += [self.field_coarse.block.core.yf]
    q = []
    for f in flist:
      if top.efetch[0]<>4:node2yee3d(f)
      Ex = f.Ex#self.getarray(f.Ex)
      Ey = f.Ey#self.getarray(f.Ey)
      Ez = f.Ez#self.getarray(f.Ez)
      if self.l_1dz:
        q.append( (sum(Ez[1:-1,0,1:-1]-Ez[1:-1,0,:-2])/f.dz) \
                * eps0*(f.dx*f.dz))
      elif self.l_2dxz:
        q.append( (sum(Ex[1:-1,0,1:-1]-Ex[:-2,0,1:-1])/f.dx \
                +  sum(Ez[1:-1,0,1:-1]-Ez[1:-1,0,:-2])/f.dz) \
                * eps0*(f.dx*f.dz))
      else:
        q.append( (sum(Ex[1:-1,1:-1,1:-1]-Ex[:-2,1:-1,1:-1])/f.dx \
                +  sum(Ey[1:-1,1:-1,1:-1]-Ey[1:-1,:-2,1:-1])/f.dy \
                +  sum(Ez[1:-1,1:-1,1:-1]-Ez[1:-1,1:-1,:-2])/f.dz) \
                * eps0*(f.dx*f.dy*f.dz))
      if top.efetch[0]<>4:yee2node3d(f)
    return q

  def sumq(self):
    flist = [self.block.core.yf]
    if self.refinement is not None:
      flist += [self.field_coarse.block.core.yf]
    q = []
    for f in flist:
      if self.l_1dz:
        q.append(sum(f.Rho)*f.dz)
      elif self.l_2dxz:
        q.append(sum(f.Rho)*(f.dx*f.dz))
      else:
        q.append(sum(f.Rho)*(f.dx*f.dy*f.dz))
    return q

  def setbcparallel(self,dir):
    if dir==0:nprocs = top.nxprocs
    if dir==1:nprocs = top.nyprocs
    if dir==2:nprocs = top.nzprocs
    ib = 2*dir
    if nprocs>1:
      down = top.procneighbors[0,dir]
      up   = top.procneighbors[1,dir]
      # --- check lower bound in z
      if self.bounds[ib+1] == periodic:
        condu = up<>me
      else:
        condu = up>me
      if self.bounds[ib] == periodic:
        condd = down<>me
      else:
        condd = down<me
      if condu:
        comm_world.send(self.isactive,up)
      if condd:
        isactive,status = comm_world.recv(down)
        if isactive and self.isactive:self.bounds[ib]=em3d.otherproc    
      # --- check upper bound in z
      if condd:
        comm_world.send(self.isactive,down)
      if condu:
        isactive,status = comm_world.recv(up)
        if isactive and self.isactive:self.bounds[ib+1]=em3d.otherproc    

  def connectblocks(self,blo,bup,dir):
    if dir==0:
      # --- X
      loxropen = blo.xrbnd == openbc
      loylopen = blo.ylbnd == openbc
      loyropen = blo.yrbnd == openbc
      lozlopen = blo.zlbnd == openbc
      lozropen = blo.zrbnd == openbc

      upxlopen = bup.xlbnd == openbc
      upylopen = bup.ylbnd == openbc
      upyropen = bup.yrbnd == openbc
      upzlopen = bup.zlbnd == openbc
      upzropen = bup.zrbnd == openbc

      # --- sides
      if loxropen: del blo.sidexr.syf # --- deallocate upper x PML block
      if upxlopen: del bup.sidexl.syf # --- deallocate lower x PML block
      blo.sidexr = bup.core       
#      bup.sidexl = blo.core
      bup.sidexl = EM3D_FIELDtype()
      # --- edges
      if loxropen and loylopen:del blo.edgexryl.syf
      if loxropen and loyropen:del blo.edgexryr.syf
      if loxropen and lozlopen:del blo.edgexrzl.syf
      if loxropen and lozropen:del blo.edgexrzr.syf
      if upxlopen and upylopen:del bup.edgexlyl.syf
      if upxlopen and upyropen:del bup.edgexlyr.syf
      if upxlopen and upzlopen:del bup.edgexlzl.syf
      if upxlopen and upzropen:del bup.edgexlzr.syf
      if loylopen:
        blo.edgexryl = bup.sideyl
      else:
        blo.edgexryl = EM3D_FIELDtype()
      if loyropen:
        blo.edgexryr = bup.sideyr
      else:
        blo.edgexryr = EM3D_FIELDtype()
      if lozlopen:
        blo.edgexrzl = bup.sidezl
      else:
        blo.edgexrzl = EM3D_FIELDtype()
      if lozropen:
        blo.edgexrzr = bup.sidezr
      else:
        blo.edgexrzr = EM3D_FIELDtype()
#      bup.edgexlyl = blo.sideyl
#      bup.edgexlyr = blo.sideyr
#      bup.edgexlzl = blo.sidezl
#      bup.edgexlzr = blo.sidezr
      bup.edgexlyl = EM3D_FIELDtype()
      bup.edgexlyr = EM3D_FIELDtype()
      bup.edgexlzl = EM3D_FIELDtype()
      bup.edgexlzr = EM3D_FIELDtype()
      # --- corners
      if loxropen and loylopen and lozlopen:del blo.cornerxrylzl.syf
      if loxropen and loyropen and lozlopen:del blo.cornerxryrzl.syf
      if loxropen and loylopen and lozropen:del blo.cornerxrylzr.syf
      if loxropen and loyropen and lozropen:del blo.cornerxryrzr.syf
      if upxlopen and upylopen and upzlopen:del bup.cornerxlylzl.syf
      if upxlopen and upyropen and upzlopen:del bup.cornerxlyrzl.syf
      if upxlopen and upylopen and upzropen:del bup.cornerxlylzr.syf
      if upxlopen and upyropen and upzropen:del bup.cornerxlyrzr.syf
      if loylopen and lozlopen:
        blo.cornerxrylzl = bup.edgeylzl
      else:
        blo.cornerxrylzl = EM3D_FIELDtype()
      if loyropen and lozlopen:
        blo.cornerxryrzl = bup.edgeyrzl
      else:
        blo.cornerxryrzl = EM3D_FIELDtype()
      if loylopen and lozropen:
        blo.cornerxrylzr = bup.edgeylzr
      else:
        blo.cornerxrylzr = EM3D_FIELDtype()
      if loyropen and lozropen:
        blo.cornerxryrzr = bup.edgeyrzr
      else:
        blo.cornerxryrzr = EM3D_FIELDtype()
#      bup.cornerxlylzl = blo.edgeylzl
#      bup.cornerxlyrzl = blo.edgeyrzl
#      bup.cornerxlylzr = blo.edgeylzr
#      bup.cornerxlyrzr = blo.edgeyrzr
      bup.cornerxlylzl = EM3D_FIELDtype()
      bup.cornerxlyrzl = EM3D_FIELDtype()
      bup.cornerxlylzr = EM3D_FIELDtype()
      bup.cornerxlyrzr = EM3D_FIELDtype()

      blo.xrbnd = em3d.otherblock
      bup.xlbnd = em3d.otherblock

    if dir==1:
      # --- Y
      loyropen = blo.yrbnd == openbc
      lozlopen = blo.zlbnd == openbc
      lozropen = blo.zrbnd == openbc
      loxlopen = blo.xlbnd == openbc
      loxropen = blo.xrbnd == openbc

      upylopen = bup.ylbnd == openbc
      upzlopen = bup.zlbnd == openbc
      upzropen = bup.zrbnd == openbc
      upxlopen = bup.xlbnd == openbc
      upxropen = bup.xrbnd == openbc

      # --- sides
      if loyropen: del blo.sideyr.syf # --- deallocate upper y PML block
      if upylopen: del bup.sideyl.syf # --- deallocate lower y PML block
      blo.sideyr = bup.core       
#      bup.sideyl = blo.core
      bup.sideyl = EM3D_FIELDtype()
      # --- edges
      if loyropen and lozlopen:del blo.edgeyrzl.syf
      if loyropen and lozropen:del blo.edgeyrzr.syf
      if loyropen and loxlopen:del blo.edgexlyr.syf
      if loyropen and loxropen:del blo.edgexryr.syf
      if upylopen and upzlopen:del bup.edgeylzl.syf
      if upylopen and upzropen:del bup.edgeylzr.syf
      if upylopen and upxlopen:del bup.edgexlyl.syf
      if upylopen and upxropen:del bup.edgexryr.syf
      if loxlopen:
        blo.edgexlyr = bup.sidexl
      else:
        blo.edgexlyr = EM3D_FIELDtype()
      if loxropen:
        blo.edgexryr = bup.sidexr
      else:
        blo.edgexryr = EM3D_FIELDtype()
      if lozlopen:
        blo.edgeyrzl = bup.sidezl
      else:
        blo.edgeyrzl = EM3D_FIELDtype()
      if lozropen:
        blo.edgeyrzr = bup.sidezr
      else:
        blo.edgeyrzr = EM3D_FIELDtype()
#      bup.edgexlyl = blo.sidexl
#      bup.edgexryl = blo.sidexr
#      bup.edgeylzl = blo.sidezl
#      bup.edgeylzr = blo.sidezr
      bup.edgexlyl = EM3D_FIELDtype()
      bup.edgexryl = EM3D_FIELDtype()
      bup.edgeylzl = EM3D_FIELDtype()
      bup.edgeylzr = EM3D_FIELDtype()
      # --- corners
      if loyropen and lozlopen and loxlopen:del blo.cornerxlyrzl.syf
      if loyropen and lozropen and loxlopen:del blo.cornerxlyrzr.syf
      if loyropen and lozlopen and loxropen:del blo.cornerxryrzl.syf
      if loyropen and lozropen and loxropen:del blo.cornerxryrzr.syf
      if upylopen and upzlopen and upxlopen:del bup.cornerxlylzl.syf
      if upylopen and upzropen and upxlopen:del bup.cornerxlylzr.syf
      if upylopen and upzlopen and upxropen:del bup.cornerxrylzl.syf
      if upylopen and upzropen and upxropen:del bup.cornerxrylzr.syf
      if loxlopen and lozlopen:
        blo.cornerxlyrzl = bup.edgexlzl
      else:
        blo.cornerxlyrzl = EM3D_FIELDtype()
      if loxropen and lozlopen:
        blo.cornerxryrzl = bup.edgexrzl
      else:
        blo.cornerxryrzl = EM3D_FIELDtype()
      if loxlopen and lozropen:
        blo.cornerxlyrzr = bup.edgexlzr
      else:
        blo.cornerxlyrzr = EM3D_FIELDtype()
      if loxropen and lozropen:
        blo.cornerxryrzr = bup.edgexrzr
      else:
        blo.cornerxryrzr = EM3D_FIELDtype()
#      bup.cornerxlylzl = blo.edgexlzl
#      bup.cornerxrylzl = blo.edgexrzl
#      bup.cornerxlylzr = blo.edgexlzr
#      bup.cornerxrylzr = blo.edgexrzr
      bup.cornerxlylzl = EM3D_FIELDtype()
      bup.cornerxrylzl = EM3D_FIELDtype()
      bup.cornerxlylzr = EM3D_FIELDtype()
      bup.cornerxrylzr = EM3D_FIELDtype()

      blo.yrbnd = em3d.otherblock
      bup.ylbnd = em3d.otherblock

    if dir==2:
      # --- Z
      lozropen = blo.zrbnd == openbc
      loxlopen = blo.xlbnd == openbc
      loxropen = blo.xrbnd == openbc
      loylopen = blo.ylbnd == openbc
      loyropen = blo.yrbnd == openbc

      upzlopen = bup.zlbnd == openbc
      upxlopen = bup.xlbnd == openbc
      upxropen = bup.xrbnd == openbc
      upylopen = bup.ylbnd == openbc
      upyropen = bup.yrbnd == openbc

      # --- sides
      if lozropen: del blo.sidezr.syf # --- deallocate upper y PML block
      if upzlopen: del bup.sidezl.syf # --- deallocate lower y PML block
      blo.sidezr = bup.core       
#      bup.sidezl = blo.core
      bup.sidezl = EM3D_FIELDtype()
      # --- edges
      if lozropen and loxlopen:del blo.edgexlzr.syf
      if lozropen and loxropen:del blo.edgexrzr.syf
      if lozropen and loylopen:del blo.edgeylzr.syf
      if lozropen and loyropen:del blo.edgeyrzr.syf
      if upzlopen and upxlopen:del bup.edgexlzl.syf
      if upzlopen and upxropen:del bup.edgexrzl.syf
      if upzlopen and upylopen:del bup.edgeylzl.syf
      if upzlopen and upyropen:del bup.edgeyrzl.syf
      if loxlopen:
        blo.edgexlzr = bup.sidexl
      else:
        blo.edgexlzr = EM3D_FIELDtype()
      if loxropen:
        blo.edgexrzr = bup.sidexr
      else:
        blo.edgexrzr = EM3D_FIELDtype()
      if loylopen:
        blo.edgeylzr = bup.sideyl
      else:
        blo.edgeylzr = EM3D_FIELDtype()
      if loyropen:
        blo.edgeyrzr = bup.sideyr
      else:
        blo.edgeyrzr = EM3D_FIELDtype()
 #     bup.edgexlzl = blo.sidexl
 #     bup.edgexrzl = blo.sidexr
 #     bup.edgeylzl = blo.sideyl
 #     bup.edgeyrzl = blo.sideyr
      bup.edgexlzl = EM3D_FIELDtype()
      bup.edgexrzl = EM3D_FIELDtype()
      bup.edgeylzl = EM3D_FIELDtype()
      bup.edgeyrzl = EM3D_FIELDtype()
      # --- corners
      if lozropen and loxlopen and loylopen:del blo.cornerxlylzr.syf
      if lozropen and loxropen and loylopen:del blo.cornerxrylzr.syf
      if lozropen and loxlopen and loyropen:del blo.cornerxlyrzr.syf
      if lozropen and loxropen and loyropen:del blo.cornerxryrzr.syf
      if upzlopen and upxlopen and upylopen:del bup.cornerxlylzl.syf
      if upzlopen and upxropen and upylopen:del bup.cornerxrylzl.syf
      if upzlopen and upxlopen and upyropen:del bup.cornerxlyrzl.syf
      if upzlopen and upxropen and upyropen:del bup.cornerxryrzl.syf
      if loxlopen and loylopen:
        blo.cornerxlylzr = bup.edgexlyl
      else:
        blo.cornerxlylzr = EM3D_FIELDtype()
      if loxropen and loylopen:
        blo.cornerxrylzr = bup.edgexryl
      else:
        blo.cornerxrylzr = EM3D_FIELDtype()
      if loxlopen and loyropen:
        blo.cornerxlyrzr = bup.edgexlyr
      else:
        blo.cornerxlyrzr = EM3D_FIELDtype()
      if loxropen and loyropen:
        blo.cornerxryrzr = bup.edgexryr
      else:
        blo.cornerxryrzr = EM3D_FIELDtype()
   #   bup.cornerxlylzl = blo.edgexlyl
   #   bup.cornerxrylzl = blo.edgexryl
   #   bup.cornerxlyrzl = blo.edgexlyr
   #   bup.cornerxryrzl = blo.edgexryr
      bup.cornerxlylzl = EM3D_FIELDtype()
      bup.cornerxrylzl = EM3D_FIELDtype()
      bup.cornerxlyrzl = EM3D_FIELDtype()
      bup.cornerxryrzl = EM3D_FIELDtype()

      blo.zrbnd = em3d.otherblock
      bup.zlbnd = em3d.otherblock

  def setdtinit(self):
    self.dtinit=top.dt

  def setbcoverlaps(self):
    xlbndmatch = False
    xrbndmatch = False
    ylbndmatch = False
    yrbndmatch = False
    zlbndmatch = False
    zrbndmatch = False
    for n in self.overlapshigher:
      block = self.root.listofblocks[n].block
      blockcoarse = self.root.listofblocks[n].field_coarse.block
      lower = self.overlapshigher[n][0]
      upper = self.overlapshigher[n][1]
      # --- check grid matching in upper x
      if self.fullupper[0] == lower[0] and \
         all(self.fulllower[1:] == lower[1:]) and \
         all(self.fullupper[1:] == upper[1:]):
         if not (self.block.sidexr is block):
           self.connectblocks(self.block,block,0)
           self.connectblocks(self.field_coarse.block,blockcoarse,0)
         xrbndmatch = True
      # --- check grid matching in upper y
      if self.fullupper[1] == lower[1] and \
         all(self.fulllower[0::2] == lower[0::2]) and \
         all(self.fullupper[0::2] == upper[0::2]):
         if not (self.block.sideyr is block):
           self.connectblocks(self.block,block,1)
           self.connectblocks(self.field_coarse.block,blockcoarse,1)
         yrbndmatch = True
      # --- check grid matching in upper z
      if self.fullupper[2] == lower[2] and \
         all(self.fulllower[:2] == lower[:2]) and \
         all(self.fullupper[:2] == upper[:2]):
         if not (self.block.sidezr is block):
           self.connectblocks(self.block,block,2)
           self.connectblocks(self.field_coarse.block,blockcoarse,2)
         zrbndmatch = True
    for n in self.overlapslower:
      block = self.root.listofblocks[n].block
      blockcoarse = self.root.listofblocks[n].field_coarse.block
      lower = self.overlapslower[n][0]
      upper = self.overlapslower[n][1]
      # --- check grid matching in lower x
      if self.fulllower[0] == upper[0] and \
         all(self.fulllower[1:] == lower[1:]) and \
         all(self.fullupper[1:] == upper[1:]):
         if not (self.block.sidexl is block):
           self.connectblocks(block,self.block,0)
           self.connectblocks(blockcoarse,self.field_coarse.block,0)
         xlbndmatch = True
      # --- check grid matching in lower y
      if self.fulllower[1] == upper[1] and \
         all(self.fulllower[0::2] == lower[0::2]) and \
         all(self.fullupper[0::2] == upper[0::2]):
         if not (self.block.sideyl is block):
           self.connectblocks(block,self.block,1)
           self.connectblocks(blockcoarse,self.field_coarse.block,1)
         ylbndmatch = True
      # --- check grid matching in lower z
      if self.fulllower[2] == upper[2] and \
         all(self.fulllower[:2] == lower[:2]) and \
         all(self.fullupper[:2] == upper[:2]):
         if not (self.block.sidezl is block):
           self.connectblocks(block,self.block,2)
           self.connectblocks(blockcoarse,self.field_coarse.block,2)
         zlbndmatch = True

    if not xlbndmatch and self.block.xlbnd == em3d.otherblock:
           self.block.xlbnd = openbc
           self.field_coarse.block.xlbnd = openbc
           # --- TODO: allocate openbc
    if not xrbndmatch and self.block.xrbnd == em3d.otherblock:
           self.block.xrbnd = openbc
           self.field_coarse.block.xrbnd = openbc
           # --- TODO: allocate openbc
    if not ylbndmatch and self.block.ylbnd == em3d.otherblock:
           self.block.ylbnd = openbc
           self.field_coarse.block.ylbnd = openbc
           # --- TODO: allocate openbc
    if not yrbndmatch and self.block.yrbnd == em3d.otherblock:
           self.block.yrbnd = openbc
           self.field_coarse.block.yrbnd = openbc
           # --- TODO: allocate openbc
    if not zlbndmatch and self.block.zlbnd == em3d.otherblock:
           self.block.zlbnd = openbc
           self.field_coarse.block.zlbnd = openbc
           # --- TODO: allocate openbc
    if not zrbndmatch and self.block.zrbnd == em3d.otherblock:
           self.block.zrbnd = openbc
           self.field_coarse.block.zrbnd = openbc
           # --- TODO: allocate openbc

    self.bounds = array([self.block.xlbnd,
                         self.block.xrbnd,
                         self.block.ylbnd,
                         self.block.yrbnd,
                         self.block.zlbnd,
                         self.block.zrbnd])
    if self.refinement is not None:
      self.field_coarse.bounds = array([self.block.xlbnd,
                           self.block.xrbnd,
                           self.block.ylbnd,
                           self.block.yrbnd,
                           self.block.zlbnd,
                           self.block.zrbnd])
      
  def checkconnections(self):
    yeefieldtype = -1
    if self.block.xlbnd==openbc:
      if self.block.edgexlyl.fieldtype==yeefieldtype:
         self.block.edgexlyl=EM3D_FIELDtype()
         self.block.cornerxlylzl=EM3D_FIELDtype()
         self.block.cornerxlylzr=EM3D_FIELDtype()
      if self.block.edgexlyr.fieldtype==yeefieldtype:
         self.block.edgexlyr=EM3D_FIELDtype()
         self.block.cornerxlyrzl=EM3D_FIELDtype()
         self.block.cornerxlyrzr=EM3D_FIELDtype()
      if self.block.edgexlzl.fieldtype==yeefieldtype:
         self.block.edgexlzl=EM3D_FIELDtype()
         self.block.cornerxlylzl=EM3D_FIELDtype()
         self.block.cornerxlyrzl=EM3D_FIELDtype()
      if self.block.edgexlzr.fieldtype==yeefieldtype:
         self.block.edgexlzr=EM3D_FIELDtype()
         self.block.cornerxlylzr=EM3D_FIELDtype()
         self.block.cornerxlyrzr=EM3D_FIELDtype()
    if self.block.xrbnd==openbc:
      if self.block.edgexryl.fieldtype==yeefieldtype:
         self.block.edgexryl=EM3D_FIELDtype()
         self.block.cornerxrylzl=EM3D_FIELDtype()
         self.block.cornerxrylzr=EM3D_FIELDtype()
      if self.block.edgexryr.fieldtype==yeefieldtype:
         self.block.edgexryr=EM3D_FIELDtype()
         self.block.cornerxryrzl=EM3D_FIELDtype()
         self.block.cornerxryrzr=EM3D_FIELDtype()
      if self.block.edgexrzl.fieldtype==yeefieldtype:
         self.block.edgexrzl=EM3D_FIELDtype()
         self.block.cornerxrylzl=EM3D_FIELDtype()
         self.block.cornerxryrzl=EM3D_FIELDtype()
      if self.block.edgexrzr.fieldtype==yeefieldtype:
         self.block.edgexrzr=EM3D_FIELDtype()
         self.block.cornerxrylzr=EM3D_FIELDtype()
         self.block.cornerxryrzr=EM3D_FIELDtype()
                 
    if self.block.ylbnd==openbc:
      if self.block.edgexlyl.fieldtype==yeefieldtype:
         self.block.edgexlyl=EM3D_FIELDtype()
         self.block.cornerxlylzl=EM3D_FIELDtype()
         self.block.cornerxlylzr=EM3D_FIELDtype()
      if self.block.edgexryl.fieldtype==yeefieldtype:
         self.block.edgexryl=EM3D_FIELDtype()
         self.block.cornerxrylzl=EM3D_FIELDtype()
         self.block.cornerxrylzr=EM3D_FIELDtype()
      if self.block.edgeylzl.fieldtype==yeefieldtype:
         self.block.edgeylzl=EM3D_FIELDtype()
         self.block.cornerxlylzl=EM3D_FIELDtype()
         self.block.cornerxrylzl=EM3D_FIELDtype()
      if self.block.edgeylzr.fieldtype==yeefieldtype:
         self.block.edgeylzr=EM3D_FIELDtype()
         self.block.cornerxlylzr=EM3D_FIELDtype()
         self.block.cornerxrylzr=EM3D_FIELDtype()
    if self.block.yrbnd==openbc:
      if self.block.edgexlyr.fieldtype==yeefieldtype:
         self.block.edgexlyr=EM3D_FIELDtype()
         self.block.cornerxlyrzl=EM3D_FIELDtype()
         self.block.cornerxlyrzr=EM3D_FIELDtype()
      if self.block.edgexryr.fieldtype==yeefieldtype:
         self.block.edgexryr=EM3D_FIELDtype()
         self.block.cornerxryrzl=EM3D_FIELDtype()
         self.block.cornerxryrzr=EM3D_FIELDtype()
      if self.block.edgeyrzl.fieldtype==yeefieldtype:
         self.block.edgeyrzl=EM3D_FIELDtype()
         self.block.cornerxlyrzl=EM3D_FIELDtype()
         self.block.cornerxryrzl=EM3D_FIELDtype()
      if self.block.edgeyrzr.fieldtype==yeefieldtype:
         self.block.edgeyrzr=EM3D_FIELDtype()
         self.block.cornerxlyrzr=EM3D_FIELDtype()
         self.block.cornerxryrzr=EM3D_FIELDtype()

    if self.block.zlbnd==openbc:
      if self.block.edgexlzl.fieldtype==yeefieldtype:
         self.block.edgexlzl=EM3D_FIELDtype()
         self.block.cornerxlylzl=EM3D_FIELDtype()
         self.block.cornerxlyrzl=EM3D_FIELDtype()
      if self.block.edgexrzl.fieldtype==yeefieldtype:
         self.block.edgexrzl=EM3D_FIELDtype()
         self.block.cornerxrylzl=EM3D_FIELDtype()
         self.block.cornerxryrzl=EM3D_FIELDtype()
      if self.block.edgeylzl.fieldtype==yeefieldtype:
         self.block.edgeylzl=EM3D_FIELDtype()
         self.block.cornerxlylzl=EM3D_FIELDtype()
         self.block.cornerxrylzl=EM3D_FIELDtype()
      if self.block.edgeyrzl.fieldtype==yeefieldtype:
         self.block.edgeyrzl=EM3D_FIELDtype()
         self.block.cornerxlyrzl=EM3D_FIELDtype()
         self.block.cornerxryrzl=EM3D_FIELDtype()
    if self.block.zrbnd==openbc:
      if self.block.edgexlzr.fieldtype==yeefieldtype:
         self.block.edgexlzr=EM3D_FIELDtype()
         self.block.cornerxlylzr=EM3D_FIELDtype()
         self.block.cornerxlyrzr=EM3D_FIELDtype()
      if self.block.edgexrzr.fieldtype==yeefieldtype:
         self.block.edgexrzr=EM3D_FIELDtype()
         self.block.cornerxrylzr=EM3D_FIELDtype()
         self.block.cornerxryrzr=EM3D_FIELDtype()
      if self.block.edgeylzr.fieldtype==yeefieldtype:
         self.block.edgeylzr=EM3D_FIELDtype()
         self.block.cornerxlylzr=EM3D_FIELDtype()
         self.block.cornerxrylzr=EM3D_FIELDtype()
      if self.block.edgeyrzr.fieldtype==yeefieldtype:
         self.block.edgeyrzr=EM3D_FIELDtype()
         self.block.cornerxlyrzr=EM3D_FIELDtype()
         self.block.cornerxryrzr=EM3D_FIELDtype()

    if self.block.xlbnd==openbc and  self.block.ylbnd==openbc:
      if self.block.cornerxlylzl.fieldtype==yeefieldtype:self.block.cornerxlylzl=EM3D_FIELDtype()
      if self.block.cornerxlylzr.fieldtype==yeefieldtype:self.block.cornerxlylzr=EM3D_FIELDtype()
    if self.block.xrbnd==openbc and  self.block.ylbnd==openbc:
      if self.block.cornerxrylzl.fieldtype==yeefieldtype:self.block.cornerxrylzl=EM3D_FIELDtype()
      if self.block.cornerxrylzr.fieldtype==yeefieldtype:self.block.cornerxrylzr=EM3D_FIELDtype()
    if self.block.xlbnd==openbc and  self.block.yrbnd==openbc:
      if self.block.cornerxlyrzl.fieldtype==yeefieldtype:self.block.cornerxlyrzl=EM3D_FIELDtype()
      if self.block.cornerxlyrzr.fieldtype==yeefieldtype:self.block.cornerxlyrzr=EM3D_FIELDtype()
    if self.block.xrbnd==openbc and  self.block.yrbnd==openbc:
      if self.block.cornerxryrzl.fieldtype==yeefieldtype:self.block.cornerxryrzl=EM3D_FIELDtype()
      if self.block.cornerxryrzr.fieldtype==yeefieldtype:self.block.cornerxryrzr=EM3D_FIELDtype()

    if self.block.xlbnd==openbc and  self.block.zlbnd==openbc:
      if self.block.cornerxlylzl.fieldtype==yeefieldtype:self.block.cornerxlylzl=EM3D_FIELDtype()
      if self.block.cornerxlyrzl.fieldtype==yeefieldtype:self.block.cornerxlyrzl=EM3D_FIELDtype()
    if self.block.xrbnd==openbc and  self.block.zlbnd==openbc:
      if self.block.cornerxrylzl.fieldtype==yeefieldtype:self.block.cornerxlylzl=EM3D_FIELDtype()
      if self.block.cornerxryrzl.fieldtype==yeefieldtype:self.block.cornerxlyrzl=EM3D_FIELDtype()
    if self.block.xlbnd==openbc and  self.block.zrbnd==openbc:
      if self.block.cornerxlylzr.fieldtype==yeefieldtype:self.block.cornerxlylzr=EM3D_FIELDtype()
      if self.block.cornerxlyrzr.fieldtype==yeefieldtype:self.block.cornerxlyrzr=EM3D_FIELDtype()
    if self.block.xrbnd==openbc and  self.block.zrbnd==openbc:
      if self.block.cornerxrylzr.fieldtype==yeefieldtype:self.block.cornerxlylzr=EM3D_FIELDtype()
      if self.block.cornerxryrzr.fieldtype==yeefieldtype:self.block.cornerxlyrzr=EM3D_FIELDtype()

    if self.block.ylbnd==openbc and  self.block.zlbnd==openbc:
      if self.block.cornerxlylzl.fieldtype==yeefieldtype:self.block.cornerxlylzl=EM3D_FIELDtype()
      if self.block.cornerxrylzl.fieldtype==yeefieldtype:self.block.cornerxrylzl=EM3D_FIELDtype()
    if self.block.yrbnd==openbc and  self.block.zlbnd==openbc:
      if self.block.cornerxlyrzl.fieldtype==yeefieldtype:self.block.cornerxlylzl=EM3D_FIELDtype()
      if self.block.cornerxryrzl.fieldtype==yeefieldtype:self.block.cornerxrylzl=EM3D_FIELDtype()
    if self.block.ylbnd==openbc and  self.block.zrbnd==openbc:
      if self.block.cornerxlylzr.fieldtype==yeefieldtype:self.block.cornerxlylzr=EM3D_FIELDtype()
      if self.block.cornerxrylzr.fieldtype==yeefieldtype:self.block.cornerxrylzr=EM3D_FIELDtype()
    if self.block.yrbnd==openbc and  self.block.zrbnd==openbc:
      if self.block.cornerxlyrzr.fieldtype==yeefieldtype:self.block.cornerxlylzr=EM3D_FIELDtype()
      if self.block.cornerxryrzr.fieldtype==yeefieldtype:self.block.cornerxrylzr=EM3D_FIELDtype()

    if self.refinement is not None:
      self.field_coarse.checkconnections()

  def fillchilddomains(self):
    parent = self.root.listofblocks[self.parents[0]]
    xl,yl,zl = self.fullloweroverrefinement-parent.fulllower
#    xu,yu,zu = self.fullupperoverrefinement-parent.fulllower+[1,1,1]
    xu,yu,zu = self.fullupperoverrefinement-parent.fulllower+[0,0,0]

    if self.bounds[0]==openbc:
      xlguard = self.nguard[0]
      xlguarddepos = self.nguarddepos[0]
    else:
      xlguard = 0
      xlguarddepos = 0
    if self.bounds[1]==openbc:
      xrguard = self.nguard[0]
      xrguarddepos = self.nguarddepos[0]
    else:
      xrguard = 0
      xrguarddepos = 0

    if self.bounds[2]==openbc:
      ylguard = self.nguard[1]
      ylguarddepos = self.nguarddepos[1]
    else:
      ylguard = 0
      ylguarddepos = 0
    if self.bounds[3]==openbc:
      yrguard = self.nguard[1]
      yrguarddepos = self.nguarddepos[1]
    else:
      yrguard = 0
      yrguarddepos = 0

    if self.bounds[4]==openbc:
      zlguard = self.nguard[2]
      zlguarddepos = self.nguarddepos[2]
    else:
      zlguard = 0
      zlguarddepos = 0
    if self.bounds[5]==openbc:
      zrguard = self.nguard[2]
      zrguarddepos = self.nguarddepos[2]
    else:
      zrguard = 0
      zrguarddepos = 0

    cd = parent.childdomains
    cd[xl:xu,yl:yu,zl:zu]=parent.blocknumber
    cd[xl+xlguarddepos:xu-xrguarddepos,
       yl+ylguarddepos:yu-yrguarddepos,
       zl+zlguarddepos:zu-zrguarddepos]=-self.blocknumber
    cd[xl+xlguard:xu-xrguard,
       yl+ylguard:yu-yrguard,
       zl+zlguard:zu-zrguard]=self.blocknumber
    
  def fillchilddomainsold(self):
    xl,yl,zl = self.fullloweroverrefinement
    xu,yu,zu = self.fullupperoverrefinement+[1,1,1]

    if self.bounds[0]==openbc:
      xlguard = self.nguard[0]
      xlguarddepos = self.nguarddepos[0]
    else:
      xlguard = 0
      xlguarddepos = 0
    if self.bounds[1]==openbc:
      xrguard = self.nguard[0]
      xrguarddepos = self.nguarddepos[0]
    else:
      xrguard = 0
      xrguarddepos = 0

    if self.bounds[2]==openbc:
      ylguard = self.nguard[1]
      ylguarddepos = self.nguarddepos[1]
    else:
      ylguard = 0
      ylguarddepos = 0
    if self.bounds[3]==openbc:
      yrguard = self.nguard[1]
      yrguarddepos = self.nguarddepos[1]
    else:
      yrguard = 0
      yrguarddepos = 0

    if self.bounds[4]==openbc:
      zlguard = self.nguard[2]
      zlguarddepos = self.nguarddepos[2]
    else:
      zlguard = 0
      zlguarddepos = 0
    if self.bounds[5]==openbc:
      zrguard = self.nguard[2]
      zrguarddepos = self.nguarddepos[2]
    else:
      zrguard = 0
      zrguarddepos = 0

    cd = self.root.listofblocks[self.parents[0]].childdomains
    cd[xl:xu,yl:yu,zl:zu]=0
    cd[xl+xlguarddepos:xu-xrguarddepos,
       yl+ylguarddepos:yu-yrguarddepos,
       zl+zlguarddepos:zu-zrguarddepos]=-self.blocknumber
    cd[xl+xlguard:xu-xrguard,
       yl+ylguard:yu-yrguard,
       zl+zlguard:zu-zrguard]=self.blocknumber
    
def allocatesf(f,stencil):
    f.syf = EM3D_SPLITYEEFIELDtype()
    f.fieldtype = f.syf.fieldtype
    f.proc=me
    f.syf.stencil=stencil
    
def allocatef(f,stencil):
    f.yf = EM3D_YEEFIELDtype()
    f.fieldtype = f.yf.fieldtype
    f.proc=me
    f.yf.stencil=stencil
    
def pyinit_3dem_block(nx, ny, nz, 
                      nbndx, nbndy, nbndz, 
                      nxguard, nyguard, nzguard, 
                      dt, dx, dy, dz, 
                      clight, mu0, 
                      xmin, ymin, zmin, 
                      xlb, ylb, zlb, xrb, yrb, zrb, 
                      deposit_energy_density,
                      refinement,l_pushf,
                      stencil,
                      npass_smooth,
                      l_smooth_particle_fields,
                      ncyclesperstep,
                      l_1dz,
                      l_2dxz,
                      l_2drz,
                      theta_damp,
                      sigmae,
                      sigmab):
                      
  if xlb == em3d.otherproc:
    procxl = top.procneighbors[0,0]
  else:
    procxl = me
  if xrb == em3d.otherproc:
    procxr = top.procneighbors[1,0]
  else:
    procxr = me
  if ylb == em3d.otherproc:
    procyl = top.procneighbors[0,1]
  else:
    procyl = me
  if yrb == em3d.otherproc:
    procyr = top.procneighbors[1,1]
  else:
    procyr = me
  if zlb == em3d.otherproc:
    proczl = top.procneighbors[0,2]
  else:
    proczl = me
  if zrb == em3d.otherproc:
    proczr = top.procneighbors[1,2]
  else:
    proczr = me
  
  b = EM3D_BLOCKtype()
  b.core = EM3D_FIELDtype()
  b.core.yf = EM3D_YEEFIELDtype()
  b.core.fieldtype = b.core.yf.fieldtype
  b.core.proc = me
  b.core.yf.stencil=stencil

  b.nx = nx
  b.ny = ny
  b.nz = nz
  b.nbndx = nbndx
  b.nbndy = nbndy
  b.nbndz = nbndz
  b.nxguard = nxguard
  b.nyguard = nyguard
  b.nzguard = nzguard
  b.xmin = xmin
  b.ymin = ymin
  b.zmin = zmin
  b.dx = dx
  b.dy = dy
  b.dz = dz
  b.xmax = xmin+dx*nx
  b.ymax = ymin+dy*ny
  b.zmax = zmin+dz*nz
  b.dxi = 1./dx
  b.dyi = 1./dy
  b.dzi = 1./dz
  b.xlbnd = xlb
  b.xrbnd = xrb
  b.ylbnd = ylb
  b.yrbnd = yrb
  b.zlbnd = zlb
  b.zrbnd = zrb

  f=b.core.yf
  f.l_macroscopic = False
  f.nx = nx
  f.ny = ny
  f.nz = nz
  f.theta_damp=theta_damp
  f.sigmae=sigmae
  f.sigmab=sigmab
  if 0:#refinement is None and (all(npass_smooth==0) or not l_smooth_particle_fields):
    f.nxp = 0
    f.nyp = 0
    f.nzp = 0
  else:
    f.nxp = f.nx
    f.nyp = f.ny
    f.nzp = f.nz
  if ncyclesperstep<0.75:
    f.nxpnext = f.nx
    f.nypnext = f.ny
    f.nzpnext = f.nz
  if not l_pushf:
    f.nxf = 0
    f.nyf = 0
    f.nzf = 0
  else:
    f.nxf = f.nx
    f.nyf = f.ny
    f.nzf = f.nz
  if f.theta_damp<>0.:
    f.nxdamp=f.nx
    f.nydamp=f.ny
    f.nzdamp=f.nz
  if f.sigmae<>0. or f.sigmab<>0.:
    f.nxext=f.nx
    f.nyext=f.ny
    f.nzext=f.nz
  f.nxguard = nxguard
  f.nyguard = nyguard
  f.nzguard = nzguard
  # set min/max of cells positions with FORTRAN indexing
  f.ixmin = 0
  f.iymin = 0
  f.izmin = 0
  f.ixmax = f.nx
  f.iymax = f.ny
  f.izmax = f.nz
  f.ixming = -f.nxguard
  f.iyming = -f.nyguard
  f.izming = -f.nzguard
  f.ixmaxg = f.ixmax+f.nxguard
  f.iymaxg = f.iymax+f.nyguard
  f.izmaxg = f.izmax+f.nzguard
  # set min/max of cells positions with Python indexing
  f.jxmin = f.ixmin-f.ixming
  f.jymin = f.iymin-f.iyming
  f.jzmin = f.izmin-f.izming
  f.jxmax = f.ixmax-f.ixming
  f.jymax = f.iymax-f.iyming
  f.jzmax = f.izmax-f.izming
  f.jxming = 0
  f.jyming = 0
  f.jzming = 0
  f.jxmaxg = f.ixmaxg-f.ixming
  f.jymaxg = f.iymaxg-f.iyming
  f.jzmaxg = f.izmaxg-f.izming
  f.xmin = xmin
  f.ymin = ymin
  f.zmin = zmin
  f.dx = dx
  f.dy = dy
  f.dz = dz
  f.xmax = xmin+dx*nx
  f.ymax = ymin+dy*ny
  f.zmax = zmin+dz*nz
  f.dxi = 1./dx
  f.dyi = 1./dy
  f.dzi = 1./dz
  f.clight = clight
  f.mu0    = mu0
  f.l_1dz = l_1dz
  f.l_2dxz = l_2dxz
  f.l_2drz = l_2drz

  if deposit_energy_density:
    f.nxmp=f.nx
    f.nymp=f.ny
    f.nzmp=f.nz

  f.gchange()
  
  if 0:#refinement is None and  (all(npass_smooth==0) or not l_smooth_particle_fields):
    f.nxp = f.nx
    f.nyp = f.ny
    f.nzp = f.nz
    f.Exp = f.Ex
    f.Eyp = f.Ey
    f.Ezp = f.Ez
    f.Bxp = f.Bx
    f.Byp = f.By
    f.Bzp = f.Bz

  nnx=em3d.nn
  nny=em3d.nn
  nnz=em3d.nn
  smaxx=em3d.s_max_init
  smaxy=em3d.s_max_init
  smaxz=em3d.s_max_init
  sdeltax=em3d.s_delta
  sdeltay=em3d.s_delta
  sdeltaz=em3d.s_delta
  
  xminm = b.xmin-nbndx*dx
  xmin0 = b.xmin
  xminp = b.xmax
  yminm = b.ymin-nbndy*dy
  ymin0 = b.ymin
  yminp = b.ymax
  zminm = b.zmin-nbndz*dz
  zmin0 = b.zmin
  zminp = b.zmax
  
# --- sides
# x
  b.sidexl = EM3D_FIELDtype()
  if xlb==openbc:
    allocatesf(b.sidexl,stencil)
    init_splitfield(b.sidexl.syf,nbndx,ny,nz,nxguard,nyguard,nzguard, dt, dx, dy, dz, xminm, ymin0, zmin0, 
                    clight,-1, 0, 0, nnx, smaxx, sdeltax, nny, smaxy, sdeltay, nnz, smaxz, sdeltaz, l_1dz, l_2dxz, l_2drz)
  b.sidexl.proc=me
  if xlb==periodic:
    b.sidexl=b.core
  if xlb==em3d.otherproc:
    allocatef(b.sidexl,stencil)
    b.sidexl.proc=procxl
  b.sidexr = EM3D_FIELDtype()
  if xrb==openbc:
    allocatesf(b.sidexr,stencil)
    init_splitfield(b.sidexr.syf,nbndx,ny,nz,nxguard,nyguard,nzguard, dt, dx, dy, dz, xminp, ymin0, zmin0, 
                    clight, 1, 0, 0, nnx, smaxx, sdeltax, nny, smaxy, sdeltay, nnz, smaxz, sdeltaz, l_1dz, l_2dxz, l_2drz)
  b.sidexr.proc=me
  if xrb==periodic:
    b.sidexr=b.core
  if xrb==em3d.otherproc:
    allocatef(b.sidexr,stencil)
    b.sidexr.proc=procxr
# y
  b.sideyl = EM3D_FIELDtype()
  if ylb==openbc:
    allocatesf(b.sideyl,stencil)
    init_splitfield(b.sideyl.syf,nx,nbndy,nz,nxguard,nyguard,nzguard, dt, dx, dy, dz, xmin0, yminm, zmin0, 
                    clight, 0,-1, 0, nnx, smaxx, sdeltax, nny, smaxy, sdeltay, nnz, smaxz, sdeltaz, l_1dz, l_2dxz, l_2drz)
  b.sideyl.proc=me
  if ylb==periodic:
    b.sideyl=b.core
  if ylb==em3d.otherproc:
    allocatef(b.sideyl,stencil)
    b.sideyl.proc=procyl
  b.sideyr = EM3D_FIELDtype()
  if yrb==openbc:
    allocatesf(b.sideyr,stencil)
    init_splitfield(b.sideyr.syf,nx,nbndy,nz,nxguard,nyguard,nzguard, dt, dx, dy, dz, xmin0, yminp, zmin0, 
                    clight, 0, 1, 0, nnx, smaxx, sdeltax, nny, smaxy, sdeltay, nnz, smaxz, sdeltaz, l_1dz, l_2dxz, l_2drz)
  b.sideyr.proc=me
  if yrb==periodic:
    b.sideyr=b.core
  if yrb==em3d.otherproc:
    allocatef(b.sideyr,stencil)
    b.sideyr.proc=procyr
# z
  b.sidezl = EM3D_FIELDtype()
  if zlb==openbc:
    allocatesf(b.sidezl,stencil)
    init_splitfield(b.sidezl.syf,nx,ny,nbndz,nxguard,nyguard,nzguard, dt, dx, dy, dz, xmin0, ymin0, zminm, 
                    clight, 0, 0,-1, nnx, smaxx, sdeltax, nny, smaxy, sdeltay, nnz, smaxz, sdeltaz, l_1dz, l_2dxz, l_2drz)
  b.sidezl.proc=me
  if zlb==periodic:
    b.sidezl=b.core
  if zlb==em3d.otherproc:
    allocatef(b.sidezl,stencil)
    b.sidezl.proc=proczl
  b.sidezr = EM3D_FIELDtype()
  if zrb==openbc:
    allocatesf(b.sidezr,stencil)
    init_splitfield(b.sidezr.syf,nx,ny,nbndz,nxguard,nyguard,nzguard, dt, dx, dy, dz, xmin0, ymin0, zminp, 
                    clight, 0, 0, 1, nnx, smaxx, sdeltax, nny, smaxy, sdeltay, nnz, smaxz, sdeltaz, l_1dz, l_2dxz, l_2drz)
  b.sidezr.proc=me
  if zrb==periodic:
    b.sidezr=b.core
  if zrb==em3d.otherproc:
    allocatef(b.sidezr,stencil)
    b.sidezr.proc=proczr
    
# --- edges
# xy
  b.edgexlyl = EM3D_FIELDtype()
  if xlb==openbc and ylb==openbc:
    allocatesf(b.edgexlyl,stencil)
    init_splitfield(b.edgexlyl.syf,nbndx,nbndy,nz,nxguard,nyguard,nzguard, dt, dx, dy, dz, xminm, yminm, zmin0, 
                    clight,-1,-1, 0, nnx, smaxx, sdeltax, nny, smaxy, sdeltay, nnz, smaxz, sdeltaz, l_1dz, l_2dxz, l_2drz)
  else:
    if xlb==openbc:
      if ylb==periodic:
        b.edgexlyl=b.sidexl
      if ylb==em3d.otherproc:
        allocatesf(b.edgexlyl,stencil)
        b.edgexlyl.proc=procyl
    if ylb==openbc:
      if xlb==periodic:
        b.edgexlyl=b.sideyl
      if xlb==em3d.otherproc:
        allocatesf(b.edgexlyl,stencil)
        b.edgexlyl.proc=procxl
        
  b.edgexryl = EM3D_FIELDtype()
  if xrb==openbc and ylb==openbc:
    allocatesf(b.edgexryl,stencil)
    init_splitfield(b.edgexryl.syf,nbndx,nbndy,nz,nxguard,nyguard,nzguard, dt, dx, dy, dz, xminp, yminm, zmin0, 
                    clight, 1,-1, 0, nnx, smaxx, sdeltax, nny, smaxy, sdeltay, nnz, smaxz, sdeltaz, l_1dz, l_2dxz, l_2drz)
  else:
    if xrb==openbc:
      if ylb==periodic:
        b.edgexryl=b.sidexr
      if ylb==em3d.otherproc:
        allocatesf(b.edgexryl,stencil)
        b.edgexryl.proc=procyl
    if ylb==openbc:
      if xrb==periodic:
        b.edgexryl=b.sideyl
      if xrb==em3d.otherproc:
        allocatesf(b.edgexryl,stencil)
        b.edgexryl.proc=procxr
        
  b.edgexlyr = EM3D_FIELDtype()
  if xlb==openbc and yrb==openbc:
    allocatesf(b.edgexlyr,stencil)
    init_splitfield(b.edgexlyr.syf,nbndx,nbndy,nz,nxguard,nyguard,nzguard, dt, dx, dy, dz, xminm, yminp, zmin0, 
                    clight,-1, 1, 0, nnx, smaxx, sdeltax, nny, smaxy, sdeltay, nnz, smaxz, sdeltaz, l_1dz, l_2dxz, l_2drz)
  else:
    if xlb==openbc:
      if yrb==periodic:
        b.edgexlyr=b.sidexl
      if yrb==em3d.otherproc:
        allocatesf(b.edgexlyr,stencil)
        b.edgexlyr.proc=procyr
    if yrb==openbc:
      if xlb==periodic:
        b.edgexlyr=b.sideyr
      if xlb==em3d.otherproc:
        allocatesf(b.edgexlyr,stencil)
        b.edgexlyr.proc=procxl
        
  b.edgexryr = EM3D_FIELDtype()
  if xrb==openbc and yrb==openbc:
    allocatesf(b.edgexryr,stencil)
    init_splitfield(b.edgexryr.syf,nbndx,nbndy,nz,nxguard,nyguard,nzguard, dt, dx, dy, dz, xminp, yminp, zmin0, 
                    clight, 1, 1, 0, nnx, smaxx, sdeltax, nny, smaxy, sdeltay, nnz, smaxz, sdeltaz, l_1dz, l_2dxz, l_2drz)
  else:
    if xrb==openbc:
      if yrb==periodic:
        b.edgexryr=b.sidexr
      if yrb==em3d.otherproc:
        allocatesf(b.edgexryr,stencil)
        b.edgexryr.proc=procyr
    if yrb==openbc:
      if xrb==periodic:
        b.edgexryr=b.sideyr
      if xrb==em3d.otherproc:
        allocatesf(b.edgexryr,stencil)
        b.edgexryr.proc=procxr
# xz
  b.edgexlzl = EM3D_FIELDtype()
  if xlb==openbc and zlb==openbc:
    allocatesf(b.edgexlzl,stencil)
    init_splitfield(b.edgexlzl.syf,nbndx,ny,nbndz,nxguard,nyguard,nzguard, dt, dx, dy, dz, xminm, ymin0, zminm, 
                    clight,-1, 0,-1, nnx, smaxx, sdeltax, nny, smaxy, sdeltay, nnz, smaxz, sdeltaz, l_1dz, l_2dxz, l_2drz)
  else:
    if xlb==openbc:
      if zlb==periodic:
        b.edgexlzl=b.sidexl
      if zlb==em3d.otherproc:
        allocatesf(b.edgexlzl,stencil)
        b.edgexlzl.proc=proczl
    if zlb==openbc:
      if xlb==periodic:
        b.edgexlzl=b.sidezl
      if xlb==em3d.otherproc:
        allocatesf(b.edgexlzl,stencil)
        b.edgexlzl.proc=procxl
        
  b.edgexrzl = EM3D_FIELDtype()
  if xrb==openbc and zlb==openbc:
    allocatesf(b.edgexrzl,stencil)
    init_splitfield(b.edgexrzl.syf,nbndx,ny,nbndz,nxguard,nyguard,nzguard, dt, dx, dy, dz, xminp, ymin0, zminm, 
                    clight, 1, 0,-1, nnx, smaxx, sdeltax, nny, smaxy, sdeltay, nnz, smaxz, sdeltaz, l_1dz, l_2dxz, l_2drz)
  else:
    if xrb==openbc:
      if zlb==periodic:
        b.edgexrzl=b.sidexr
      if zlb==em3d.otherproc:
        allocatesf(b.edgexrzl,stencil)
        b.edgexrzl.proc=proczl
    if zlb==openbc:
      if xrb==periodic:
        b.edgexrzl=b.sidezl
      if xrb==em3d.otherproc:
        allocatesf(b.edgexrzl,stencil)
        b.edgexrzl.proc=procxr
        
  b.edgexlzr = EM3D_FIELDtype()
  if xlb==openbc and zrb==openbc:
    allocatesf(b.edgexlzr,stencil)
    init_splitfield(b.edgexlzr.syf,nbndx,ny,nbndz,nxguard,nyguard,nzguard, dt, dx, dy, dz, xminm, ymin0, zminp, 
                    clight,-1, 0, 1, nnx, smaxx, sdeltax, nny, smaxy, sdeltay, nnz, smaxz, sdeltaz, l_1dz, l_2dxz, l_2drz)
  else:
    if xlb==openbc:
      if zrb==periodic:
        b.edgexlzr=b.sidexl
      if zrb==em3d.otherproc:
        allocatesf(b.edgexlzr,stencil)
        b.edgexlzr.proc=proczr
    if zrb==openbc:
      if xlb==periodic:
        b.edgexlzr=b.sidezr
      if xlb==em3d.otherproc:
        allocatesf(b.edgexlzr,stencil)
        b.edgexlzr.proc=procxl
        
  b.edgexrzr = EM3D_FIELDtype()
  if xrb==openbc and zrb==openbc:
    allocatesf(b.edgexrzr,stencil)
    init_splitfield(b.edgexrzr.syf,nbndx,ny,nbndz,nxguard,nyguard,nzguard, dt, dx, dy, dz, xminp, ymin0, zminp, 
                    clight, 1, 0, 1, nnx, smaxx, sdeltax, nny, smaxy, sdeltay, nnz, smaxz, sdeltaz, l_1dz, l_2dxz, l_2drz)
  else:
    if xrb==openbc:
      if zrb==periodic:
        b.edgexrzr=b.sidexr
      if zrb==em3d.otherproc:
        allocatesf(b.edgexrzr,stencil)
        b.edgexrzr.proc=proczr
    if zrb==openbc:
      if xrb==periodic:
        b.edgexrzr=b.sidezr
      if xrb==em3d.otherproc:
        allocatesf(b.edgexrzr,stencil)
        b.edgexrzr.proc=procxr

# yz
  b.edgeylzl = EM3D_FIELDtype()
  if ylb==openbc and zlb==openbc:
    allocatesf(b.edgeylzl,stencil)
    init_splitfield(b.edgeylzl.syf,nx,nbndy,nbndz,nxguard,nyguard,nzguard, dt, dx, dy, dz, xmin0, yminm, zminm, 
                    clight, 0,-1,-1, nnx, smaxx, sdeltax, nny, smaxy, sdeltay, nnz, smaxz, sdeltaz, l_1dz, l_2dxz, l_2drz)
  else:
    if ylb==openbc:
      if zlb==periodic:
        b.edgeylzl=b.sideyl
      if zlb==em3d.otherproc:
        allocatesf(b.edgeylzl,stencil)
        b.edgeylzl.proc=proczl
    if zlb==openbc:
      if ylb==periodic:
        b.edgeylzl=b.sidezl
      if ylb==em3d.otherproc:
        allocatesf(b.edgeylzl,stencil)
        b.edgeylzl.proc=procyl
  b.edgeyrzl = EM3D_FIELDtype()
  if yrb==openbc and zlb==openbc:
    allocatesf(b.edgeyrzl,stencil)
    init_splitfield(b.edgeyrzl.syf,nx,nbndy,nbndz,nxguard,nyguard,nzguard, dt, dx, dy, dz, xmin0, yminp, zminm, 
                    clight, 0, 1,-1, nnx, smaxx, sdeltax, nny, smaxy, sdeltay, nnz, smaxz, sdeltaz, l_1dz, l_2dxz, l_2drz)
  else:
    if yrb==openbc:
      if zlb==periodic:
        b.edgeyrzl=b.sideyr
      if zlb==em3d.otherproc:
        allocatesf(b.edgeyrzl,stencil)
        b.edgeyrzl.proc=proczl
    if zlb==openbc:
      if yrb==periodic:
        b.edgeyrzl=b.sidezl
      if yrb==em3d.otherproc:
        allocatesf(b.edgeyrzl,stencil)
        b.edgeyrzl.proc=procyr
  b.edgeylzr = EM3D_FIELDtype()
  if ylb==openbc and zrb==openbc:
    allocatesf(b.edgeylzr,stencil)
    init_splitfield(b.edgeylzr.syf,nx,nbndy,nbndz,nxguard,nyguard,nzguard, dt, dx, dy, dz, xmin0, yminm, zminp, 
                    clight, 0,-1, 1, nnx, smaxx, sdeltax, nny, smaxy, sdeltay, nnz, smaxz, sdeltaz, l_1dz, l_2dxz, l_2drz)
  else:
    if ylb==openbc:
      if zrb==periodic:
        b.edgeylzr=b.sideyl
      if zrb==em3d.otherproc:
        allocatesf(b.edgeylzr,stencil)
        b.edgeylzr.proc=proczr
    if zrb==openbc:
      if ylb==periodic:
        b.edgeylzr=b.sidezr
      if ylb==em3d.otherproc:
        allocatesf(b.edgeylzr,stencil)
        b.edgeylzr.proc=procyl
  b.edgeyrzr = EM3D_FIELDtype()
  if yrb==openbc and zrb==openbc:
    allocatesf(b.edgeyrzr,stencil)
    init_splitfield(b.edgeyrzr.syf,nx,nbndy,nbndz,nxguard,nyguard,nzguard, dt, dx, dy, dz, xmin0, yminp, zminp, 
                    clight, 0, 1, 1, nnx, smaxx, sdeltax, nny, smaxy, sdeltay, nnz, smaxz, sdeltaz, l_1dz, l_2dxz, l_2drz)
  else:
    if yrb==openbc:
      if zrb==periodic:
        b.edgeyrzr=b.sideyr
      if zrb==em3d.otherproc:
        allocatesf(b.edgeyrzr,stencil)
        b.edgeyrzr.proc=proczr
    if zrb==openbc:
      if yrb==periodic:
        b.edgeyrzr=b.sidezr
      if yrb==em3d.otherproc:
        allocatesf(b.edgeyrzr,stencil)
        b.edgeyrzr.proc=procyr

# *** corners
  b.cornerxlylzl = EM3D_FIELDtype()
  if xlb==openbc and ylb==openbc and zlb==openbc:
    allocatesf(b.cornerxlylzl,stencil)
    init_splitfield(b.cornerxlylzl.syf,nbndx,nbndy,nbndz,nxguard,nyguard,nzguard, dt, dx, dy, dz, xminm, yminm, zminm, 
                    clight,-1,-1,-1, nnx, smaxx, sdeltax, nny, smaxy, sdeltay, nnz, smaxz, sdeltaz, l_1dz, l_2dxz, l_2drz)
  else:
    if xlb==openbc and ylb==openbc:
      if zlb==periodic:
        b.cornerxlylzl=b.edgexlyl
      if zlb==em3d.otherproc:
        allocatesf(b.cornerxlylzl,stencil)
        b.cornerxlylzl.proc=proczl      
    if xlb==openbc and zlb==openbc:
      if ylb==periodic:
        b.cornerxlylzl=b.edgexlzl
      if ylb==em3d.otherproc:
        allocatesf(b.cornerxlylzl,stencil)
        b.cornerxlylzl.proc=procyl      
    if ylb==openbc and zlb==openbc:
      if xlb==periodic:
        b.cornerxlylzl=b.edgeylzl
      if xlb==em3d.otherproc:
        allocatesf(b.cornerxlylzl,stencil)
        b.cornerxlylzl.proc=procxl      
  b.cornerxrylzl = EM3D_FIELDtype()
  if xrb==openbc and ylb==openbc and zlb==openbc:
    allocatesf(b.cornerxrylzl,stencil)
    init_splitfield(b.cornerxrylzl.syf,nbndx,nbndy,nbndz,nxguard,nyguard,nzguard, dt, dx, dy, dz, xminp, yminm, zminm, 
                    clight, 1,-1,-1, nnx, smaxx, sdeltax, nny, smaxy, sdeltay, nnz, smaxz, sdeltaz, l_1dz, l_2dxz, l_2drz)
  else:
    if xrb==openbc and ylb==openbc:
      if zlb==periodic:
        b.cornerxrylzl=b.edgexryl
      if zlb==em3d.otherproc:
        allocatesf(b.cornerxrylzl,stencil)
        b.cornerxrylzl.proc=proczl      
    if xrb==openbc and zlb==openbc:
      if ylb==periodic:
        b.cornerxrylzl=b.edgexrzl
      if ylb==em3d.otherproc:
        allocatesf(b.cornerxrylzl,stencil)
        b.cornerxrylzl.proc=procyl      
    if ylb==openbc and zlb==openbc:
      if xrb==periodic:
        b.cornerxrylzl=b.edgeylzl
      if xrb==em3d.otherproc:
        allocatesf(b.cornerxrylzl,stencil)
        b.cornerxrylzl.proc=procxr      
  b.cornerxlyrzl = EM3D_FIELDtype()
  if xlb==openbc and yrb==openbc and zlb==openbc:
    allocatesf(b.cornerxlyrzl,stencil)
    init_splitfield(b.cornerxlyrzl.syf,nbndx,nbndy,nbndz,nxguard,nyguard,nzguard, dt, dx, dy, dz, xminm, yminp, zminm, 
                    clight,-1, 1,-1, nnx, smaxx, sdeltax, nny, smaxy, sdeltay, nnz, smaxz, sdeltaz, l_1dz, l_2dxz, l_2drz)
  else:
    if xlb==openbc and yrb==openbc:
      if zlb==periodic:
        b.cornerxlyrzl=b.edgexlyr
      if zlb==em3d.otherproc:
        allocatesf(b.cornerxlyrzl,stencil)
        b.cornerxlyrzl.proc=proczl      
    if xlb==openbc and zlb==openbc:
      if yrb==periodic:
        b.cornerxlyrzl=b.edgexlzl
      if yrb==em3d.otherproc:
        allocatesf(b.cornerxlyrzl,stencil)
        b.cornerxlyrzl.proc=procyr      
    if yrb==openbc and zlb==openbc:
      if xlb==periodic:
        b.cornerxlyrzl=b.edgeyrzl
      if xlb==em3d.otherproc:
        allocatesf(b.cornerxlyrzl,stencil)
        b.cornerxlyrzl.proc=procxl      
  b.cornerxryrzl = EM3D_FIELDtype()
  if xrb==openbc and yrb==openbc and zlb==openbc:
    allocatesf(b.cornerxryrzl,stencil)
    init_splitfield(b.cornerxryrzl.syf,nbndx,nbndy,nbndz,nxguard,nyguard,nzguard, dt, dx, dy, dz, xminp, yminp, zminm, 
                    clight, 1, 1,-1, nnx, smaxx, sdeltax, nny, smaxy, sdeltay, nnz, smaxz, sdeltaz, l_1dz, l_2dxz, l_2drz)
  else:
    if xrb==openbc and yrb==openbc:
      if zlb==periodic:
        b.cornerxryrzl=b.edgexryr
      if zlb==em3d.otherproc:
        allocatesf(b.cornerxryrzl,stencil)
        b.cornerxryrzl.proc=proczl      
    if xrb==openbc and zlb==openbc:
      if yrb==periodic:
        b.cornerxryrzl=b.edgexrzl
      if yrb==em3d.otherproc:
        allocatesf(b.cornerxryrzl,stencil)
        b.cornerxryrzl.proc=procyr      
    if yrb==openbc and zlb==openbc:
      if xrb==periodic:
        b.cornerxryrzl=b.edgeyrzl
      if xrb==em3d.otherproc:
        allocatesf(b.cornerxryrzl,stencil)
        b.cornerxryrzl.proc=procxr      
  b.cornerxlylzr = EM3D_FIELDtype()
  if xlb==openbc and ylb==openbc and zrb==openbc:
    allocatesf(b.cornerxlylzr,stencil)
    init_splitfield(b.cornerxlylzr.syf,nbndx,nbndy,nbndz,nxguard,nyguard,nzguard, dt, dx, dy, dz, xminm, yminm, zminp, 
                    clight,-1,-1, 1, nnx, smaxx, sdeltax, nny, smaxy, sdeltay, nnz, smaxz, sdeltaz, l_1dz, l_2dxz, l_2drz)
  else:
    if xlb==openbc and ylb==openbc:
      if zrb==periodic:
        b.cornerxlylzr=b.edgexlyl
      if zrb==em3d.otherproc:
        allocatesf(b.cornerxlylzr,stencil)
        b.cornerxlylzr.proc=proczr      
    if xlb==openbc and zrb==openbc:
      if ylb==periodic:
        b.cornerxlylzr=b.edgexlzr
      if ylb==em3d.otherproc:
        allocatesf(b.cornerxlylzr,stencil)
        b.cornerxlylzr.proc=procyl      
    if ylb==openbc and zrb==openbc:
      if xlb==periodic:
        b.cornerxlylzr=b.edgeylzr
      if xlb==em3d.otherproc:
        allocatesf(b.cornerxlylzr,stencil)
        b.cornerxlylzr.proc=procxl      
  b.cornerxrylzr = EM3D_FIELDtype()
  if xrb==openbc and ylb==openbc and zrb==openbc:
    allocatesf(b.cornerxrylzr,stencil)
    init_splitfield(b.cornerxrylzr.syf,nbndx,nbndy,nbndz,nxguard,nyguard,nzguard, dt, dx, dy, dz, xminp, yminm, zminp, 
                    clight, 1,-1, 1, nnx, smaxx, sdeltax, nny, smaxy, sdeltay, nnz, smaxz, sdeltaz, l_1dz, l_2dxz, l_2drz)
  else:
    if xrb==openbc and ylb==openbc:
      if zrb==periodic:
        b.cornerxrylzr=b.edgexryl
      if zrb==em3d.otherproc:
        allocatesf(b.cornerxrylzr,stencil)
        b.cornerxrylzr.proc=proczr      
    if xrb==openbc and zrb==openbc:
      if ylb==periodic:
        b.cornerxrylzr=b.edgexrzr
      if ylb==em3d.otherproc:
        allocatesf(b.cornerxrylzr,stencil)
        b.cornerxrylzr.proc=procyl      
    if ylb==openbc and zrb==openbc:
      if xrb==periodic:
        b.cornerxrylzr=b.edgeylzr
      if xrb==em3d.otherproc:
        allocatesf(b.cornerxrylzr,stencil)
        b.cornerxrylzr.proc=procxr      
  b.cornerxlyrzr = EM3D_FIELDtype()
  if xlb==openbc and yrb==openbc and zrb==openbc:
    allocatesf(b.cornerxlyrzr,stencil)
    init_splitfield(b.cornerxlyrzr.syf,nbndx,nbndy,nbndz,nxguard,nyguard,nzguard, dt, dx, dy, dz, xminm, yminp, zminp, 
                    clight,-1, 1, 1, nnx, smaxx, sdeltax, nny, smaxy, sdeltay, nnz, smaxz, sdeltaz, l_1dz, l_2dxz, l_2drz)
  else:
    if xlb==openbc and yrb==openbc:
      if zrb==periodic:
        b.cornerxlyrzr=b.edgexlyr
      if zrb==em3d.otherproc:
        allocatesf(b.cornerxlyrzr,stencil)
        b.cornerxlyrzr.proc=proczr      
    if xlb==openbc and zrb==openbc:
      if yrb==periodic:
        b.cornerxlyrzr=b.edgexlzr
      if yrb==em3d.otherproc:
        allocatesf(b.cornerxlyrzr,stencil)
        b.cornerxlyrzr.proc=procyr      
    if yrb==openbc and zrb==openbc:
      if xlb==periodic:
        b.cornerxlyrzr=b.edgeyrzr
      if xlb==em3d.otherproc:
        allocatesf(b.cornerxlyrzr,stencil)
        b.cornerxlyrzr.proc=procxl      
  b.cornerxryrzr = EM3D_FIELDtype()
  if xrb==openbc and yrb==openbc and zrb==openbc:
    allocatesf(b.cornerxryrzr,stencil)
    init_splitfield(b.cornerxryrzr.syf,nbndx,nbndy,nbndz,nxguard,nyguard,nzguard, dt, dx, dy, dz, xminp, yminp, zminp, 
                    clight, 1, 1, 1, nnx, smaxx, sdeltax, nny, smaxy, sdeltay, nnz, smaxz, sdeltaz, l_1dz, l_2dxz, l_2drz)
  else:
    if xrb==openbc and yrb==openbc:
      if zrb==periodic:
        b.cornerxryrzr=b.edgexryr
      if zrb==em3d.otherproc:
        allocatesf(b.cornerxryrzr,stencil)
        b.cornerxryrzr.proc=proczr      
    if xrb==openbc and zrb==openbc:
      if yrb==periodic:
        b.cornerxryrzr=b.edgexrzr
      if yrb==em3d.otherproc:
        allocatesf(b.cornerxryrzr,stencil)
        b.cornerxryrzr.proc=procyr      
    if yrb==openbc and zrb==openbc:
      if xrb==periodic:
        b.cornerxryrzr=b.edgeyrzr
      if xrb==em3d.otherproc:
        allocatesf(b.cornerxryrzr,stencil)
        b.cornerxryrzr.proc=procxr      

  return b


##############################################################################
# --- This can only be done after the class is defined.
#try:
#  psyco.bind(EM3D)
#except NameError:
#  pass
<|MERGE_RESOLUTION|>--- conflicted
+++ resolved
@@ -153,10 +153,10 @@
     if self.l_1dz:self.bounds[:2] = -1
     self.bounds = self.bounds.copy()
 
-    # --- removes bounds from self.kw to prevent conflict with bounds created 
+    # --- removes bounds from kw to prevent conflict with bounds created 
     # --- by the MR class, when adding MR children.
     try:
-      if 'bounds' in self.kw:self.kw.pop('bounds')
+      if 'bounds' in kw:kw.pop('bounds')
     except:
       pass
       
@@ -1640,16 +1640,10 @@
     # --- Extract the data from conductordata (the arguments to installconductor)
     conductor,xmin,xmax,ymin,ymax,zmin,zmax,dfill = conductordata
 
-<<<<<<< HEAD
-    self.co = conductorobject
-    self.c = conductor
-    self.cd = conductordata
-=======
     # --- Set dfill to be a large number so that the entire interior of the conductor
     # --- gets filled in. This ensures that the field is forced to zero everywhere
     # --- inside the conductor, but does not introduce a performance penalty.
     if dfill is None: dfill = largepos
->>>>>>> d92d3684
 
     if conductor in installedlist: return
     installedlist.append(conductor)
