--- conflicted
+++ resolved
@@ -897,10 +897,6 @@
 
 
           self.allocatefieldarraysFFT()
-<<<<<<< HEAD
-          self.allocatefieldarraysPXR()
-          
-=======
 	  self.allocatefieldarraysPXR()
 	  #if full_pxr == True additional computations are done in picsar.
 	  # This includes PSATD block initialization and fields boundaries through PMLS.
@@ -931,7 +927,6 @@
           self.lorentz_transform_parts_without_fields = pxr.lorentz_transform_parts_without_fields
 
 
->>>>>>> 525d8b38
           # Rewrite the get_quantity methods to the class species for pxr
           Species.get_quantity_pxr = get_quantity_pxr
           Species.getx             = getx
@@ -956,16 +951,12 @@
           Species.getby            = getby
           Species.getbz            = getbz
           Species.getn             = getn
-
-<<<<<<< HEAD
-=======
           Species.getexold         = getexold
           Species.geteyold         = geteyold
           Species.getezold         = getezold
           Species.getbxold         = getbxold
           Species.getbyold         = getbyold
           Species.getbzold         = getbzold
->>>>>>> 525d8b38
 
         else:
           EM3DFFT.finalize(self)
