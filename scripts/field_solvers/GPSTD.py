--- conflicted
+++ resolved
@@ -1379,17 +1379,11 @@
 
         j=1j
         c=self.clight
-<<<<<<< HEAD
         V0  = np.sqrt(V_galilean[0]*V_galilean[0]+V_galilean[1]*V_galilean[1]+V_galilean[2]*V_galilean[2])
         w=self.k*c
         kV=self.kx_unmod*V_galilean[0]+self.ky_unmod*V_galilean[1]+self.kz_unmod*V_galilean[2]
         T=np.exp(j*kV*dt)
         T2=np.exp(j*kV*dt/2)
-=======
-        Vz = V_galilean[2]
-
-        print 'HHEELLOO'
->>>>>>> dc8dd69a
 
         Theta=np.exp(j*kV*self.dt)
         coef = -j*self.divsetorig(j*kV,1.-Theta,-1./self.dt)
@@ -1464,13 +1458,7 @@
             if l_matpushj:
                 mymat_init.add_op('drho',{'rhonew':np.exp(-j*kV*self.dt),'rhoold':-1.})
             else:
-<<<<<<< HEAD
                 mymat_init.add_op('drho',{'rhonew':np.exp(-j*kV*self.dt),'rhoold':-1.})
-#                mymat_init.add_op('drho',{'rhonew':np.exp(-0.5*j*kV*self.dt),'rhoold':np.exp(0.5*j*kV*self.dt)})
-=======
-                mymat_init.add_op('drho',{'rhonew':np.exp(-j*kzV*self.dt),'rhoold':-1.})
-#                mymat_init.add_op('drho',{'rhonew':np.exp(-0.5*j*kzV*self.dt),'rhoold':np.exp(0.5*j*kzV*self.dt)})
->>>>>>> dc8dd69a
 
         matpushj = GPSTD_Matrix(self.fields)
         matpushj.add_op('jx',{'jx':T})
@@ -1681,7 +1669,6 @@
         denom = (w*w-kV*kV)
         self.denom=denom
 
-<<<<<<< HEAD
         X1 = self.divsetorig(1.-CT+j*kVow*ST, denom, dt**2*0.5)
         X2 = self.divsetorig(1.+j*kVow*T*So1mT+kVow**2*T*onemCo1mT, denom, dt**2/6)
         X3 = T*self.divsetorig(C+j*kVow*T*So1mT+kVow**2*onemCo1mT, denom, -dt**2/3)
@@ -1690,20 +1677,6 @@
         is_singular=(w!=0) & (kV==0)
         X2[is_singular]=(1.-S[is_singular]/(w[is_singular]*dt))/w[is_singular]**2
         X3[is_singular] = T[is_singular]*(C[is_singular]-S[is_singular]/(w[is_singular]*dt))/w[is_singular]**2
-=======
-        X1 = self.divsetorig(1.-CT+j*kzVow*ST, denom, dt**2*0.5)
-        X2 = self.divsetorig(1.+j*kzVow*T*So1mT+kzVow**2*T*onemCo1mT, denom, dt**2/6)
-        X3 = T*self.divsetorig(C+j*kzVow*T*So1mT+kzVow**2*onemCo1mT, denom, -dt**2/3)
-
-        if len(self.dims)==3:
-            X2[1:,:,0] = (1.-S[1:,:,0]/(w[1:,:,0]*dt))/w[1:,:,0]**2
-            X2[:,1:,0] = (1.-S[:,1:,0]/(w[:,1:,0]*dt))/w[:,1:,0]**2
-            X3[1:,:,0] = T[1:,:,0]*(C[1:,:,0]-S[1:,:,0]/(w[1:,:,0]*dt))/w[1:,:,0]**2
-            X3[:,1:,0] = T[:,1:,0]*(C[:,1:,0]-S[:,1:,0]/(w[:,1:,0]*dt))/w[:,1:,0]**2
-        else:
-            X2[1:,0] = (1.-S[1:,0]/(w[1:,0]*dt))/w[1:,0]**2
-            X3[1:,0] = T[1:,0]*(C[1:,0]-S[1:,0]/(w[1:,0]*dt))/w[1:,0]**2
->>>>>>> dc8dd69a
 
         Soverk = self.divsetorig(S,self.kmag,self.dt*self.clight)
         Jmult = 1./(self.kmag*self.clight*self.eps0)
@@ -1718,18 +1691,10 @@
         FJmult = j*(C-1.)*Jmult
         FRhomult = (C-1.)/(dt*self.kmag**2*self.clight*self.eps0)
 
-<<<<<<< HEAD
         coef = -j*self.divsetorig(j*kV,1.-T,-1./dt)
         coef[is_singular]=j/dt
         self.CDcoef = coef.copy()*np.exp(0.5*j*kV*dt)
-=======
-        coef = -j*self.divsetorig(j*kzV,1.-T,-1./dt)
-        if len(self.dims)==3:
-            coef[1:,:,0] = j/dt
-            coef[:,1:,0] = j/dt
-        else:
-            coef[1:,0] = j/dt
->>>>>>> dc8dd69a
+
         self.cr=coef.copy()
         self.cro=coef.copy()*T
         coef /= self.kmag
@@ -1849,7 +1814,6 @@
         denom = (w*w-kV*kV)
         self.denom=denom
 
-<<<<<<< HEAD
         X1 = self.divsetorig(1.-CT+j*kVow*ST, denom, dt**2*0.5)
         X2 = self.divsetorig(1.+j*kVow*T*So1mT+kVow**2*T*onemCo1mT, denom, dt**2/6)
         X3 = self.divsetorig(C+j*kVow*T*So1mT+kVow**2*onemCo1mT, denom, -dt**2/3)
@@ -1860,22 +1824,6 @@
         X3[is_singular] = (C[is_singular]-S[is_singular]/(w[is_singular]*dt))/w[is_singular]**2
 
         X1 *= np.exp(-0.5*j*kV*dt)
-=======
-        X1 = self.divsetorig(1.-CT+j*kzVow*ST, denom, dt**2*0.5)
-        X2 = self.divsetorig(1.+j*kzVow*T*So1mT+kzVow**2*T*onemCo1mT, denom, dt**2/6)
-        X3 = self.divsetorig(C+j*kzVow*T*So1mT+kzVow**2*onemCo1mT, denom, -dt**2/3)
-
-        if len(self.dims)==3:
-            X2[1:,:,0] = (1.-S[1:,:,0]/(w[1:,:,0]*dt))/w[1:,:,0]**2
-            X2[:,1:,0] = (1.-S[:,1:,0]/(w[:,1:,0]*dt))/w[:,1:,0]**2
-            X3[1:,:,0] = (C[1:,:,0]-S[1:,:,0]/(w[1:,:,0]*dt))/w[1:,:,0]**2
-            X3[:,1:,0] = (C[:,1:,0]-S[:,1:,0]/(w[:,1:,0]*dt))/w[:,1:,0]**2
-        else:
-            X2[1:,0] = (1.-S[1:,0]/(w[1:,0]*dt))/w[1:,0]**2
-            X3[1:,0] = (C[1:,0]-S[1:,0]/(w[1:,0]*dt))/w[1:,0]**2
-
-        X1 *= np.exp(-0.5*j*kzV*dt)
->>>>>>> dc8dd69a
 
         Soverk = self.divsetorig(S,self.kmag,self.dt*self.clight)
         Jmult = 1./(self.kmag*self.clight*self.eps0)
@@ -1889,24 +1837,11 @@
 
         FJmult = j*(C-1.)*Jmult
         FRhomult = (C-1.)/(dt*self.kmag**2*self.clight*self.eps0)
-<<<<<<< HEAD
 
         coef = self.divsetorig(j*kV*dt,T-1.,1.)
         coef[is_singular]=1.
 
         self.CDcoef = coef.copy()*np.exp(0.5*j*kV*dt)
-=======
-
-        coef = self.divsetorig(j*kzV*dt,T-1.,1.)
-        if len(self.dims)==3:
-            coef[1:,:,0] = 1.
-            coef[:,1:,0] = 1.
-        else:
-            coef[1:,0] = 1.
-
-        self.CDcoef = coef.copy()*np.exp(0.5*j*kzV*dt)
->>>>>>> dc8dd69a
-
         coef *= j/(dt*self.kmag)
 
         self.JxCorRhomult = coef*self.kxpn*np.exp(0.5*j*kV*dt)
@@ -1917,13 +1852,6 @@
         self.JyCorRhooldmult = coef*self.kypn*np.exp(0.5*j*kV*dt)
         self.JzCorRhooldmult = coef*self.kzpn*np.exp(0.5*j*kV*dt)
 
-<<<<<<< HEAD
-=======
-        self.JxCorRhooldmult = coef*self.kxpn*np.exp(0.5*j*kzV*dt)
-        self.JyCorRhooldmult = coef*self.kypn*np.exp(0.5*j*kzV*dt)
-        self.JzCorRhooldmult = coef*self.kzpn*np.exp(0.5*j*kzV*dt)
-
->>>>>>> dc8dd69a
         if len(self.dims)==1:
             FRhomult[0] = -0.5*self.dt*self.clight/self.eps0
         if len(self.dims)==2:
