--- conflicted
+++ resolved
@@ -621,38 +621,7 @@
             The self.fields object, whose attributes are the field arrays
             Ex, Ey, etc ...
         """
-<<<<<<< HEAD
-=======
-        if isinstance(self.laser_func_dict,dict):
-            for self.laser_key in self.laser_func_dict.keys():
-                self.laser_func = self.laser_func_dict[self.laser_key]
-                self.add_laser_work(field)
-        elif isinstance(self.laser_amplitude_dict,dict):
-            for self.laser_key in self.laser_amplitude_dict.keys():
-                self.laser_amplitude_func = self.laser_amplitude_dict[self.laser_key]
-                self.add_laser_work(field)
-        elif self.laser_profile is not None or self.laser_func is not None:
-            self.add_laser_work(field)
-
-#===============================================================================
-    def add_laser_work(self,field):
-        """
-        Calculate the parameters of the laser antenna at a given timestep and
-        depose the corresponding current on the grid.
-
-        Parameter :
-        -----------
-        field : EM3D_YEEFIELD
-            The self.fields object, whose attributes are the field arrays Ex, Ey, etc ...
-        """
-
-        if 1:#self.laser_source_z>self.zmmin+self.zgrid and self.laser_source_z<=self.zmmax+self.zgrid:
-            if self.laser_focus_z is not None:self.laser_focus_z+=self.laser_focus_v*top.dt#/self.ntsub
-            self.laser_source_z+=self.laser_source_v*top.dt#/self.ntsub
-        else:
-            return
-
->>>>>>> 812a253c
+
         f = self.block.core.yf
 
         # Push particles accordingly to laser_func
