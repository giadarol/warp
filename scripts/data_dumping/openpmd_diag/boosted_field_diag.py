--- conflicted
+++ resolved
@@ -88,16 +88,10 @@
         # Create the list of LabSnapshot objects
         self.snapshots = []
         # Record the time it takes
-<<<<<<< HEAD
-        measured_start = time.clock()
-        print('\nInitializing lab-frame field diagnostics: %d files...' %(
-            Ntot_snapshots_lab) )
-=======
         if self.rank == 0:
             measured_start = time.clock()
             print('\nInitializing the lab-frame diagnostics: %d files...' %(
                 Ntot_snapshots_lab) )
->>>>>>> dc77dbf3
         # Loop through the lab snapshots and create the corresponding files
         for i in range( Ntot_snapshots_lab ):
             t_lab = i * dt_snapshots_lab
