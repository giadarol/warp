"""
This file defines the class ParticleDiagnostic
"""
import os
import h5py
import numpy as np
from scipy import constants
from generic_diag import OpenPMDDiagnostic
from parallel import gatherarray, mpiallgather
from data_dict import macro_weighted_dict, weighting_power_dict, \
     particle_quantity_dict
import pdb

class ParticleDiagnostic(OpenPMDDiagnostic) :
    """
    Class that defines the particle diagnostics to be done.

    Usage
    -----
    After initialization, the diagnostic is called by using the
    `write` method.
    """

    def __init__(self, period, top, w3d, comm_world=None,
                 species = {"electrons": None},
                 particle_data=["position", "momentum", "weighting"],
                 select=None, write_dir=None, lparallel_output=False) :
        """
        Initialize the field diagnostics.

        Parameters
        ----------
        period : int
            The period of the diagnostics, in number of timesteps.
            (i.e. the diagnostics are written whenever the number
            of iterations is divisible by `period`)

        top : the object representing the `top` package in Warp
            Contains information on the time.

        w3d : the object representing the `w3d` package in Warp
            Contains the dimensions of the grid.

        comm_world : a communicator object
            Either an mpi4py or a pyMPI object, or None (single-proc)

        species : a dictionary of Species objects
            The Species object that is written (e.g. elec)
            is assigned to the particleName of this species.
            (e.g. "electrons")

        particle_data : a list of strings, optional
            A list indicating which particle data should be written.
            The list can contain any of the following strings:
            "position", "momentum", "weighting", "E", "B"

        select : dict, optional
            Either None or a dictionary of rules
            to select the particles, of the form
            'x' : [-4., 10.]   (Particles having x between -4 and 10 microns)
            'ux' : [-0.1, 0.1] (Particles having ux between -0.1 and 0.1 mc)
            'uz' : [5., None]  (Particles with uz above 5 mc)

        write_dir : a list of strings, optional
            The POSIX path to the directory where the results are
            to be written. If none is provided, this will be the path
            of the current working directory.

        lparallel_output : boolean
            Switch to set output mode (parallel or gathering)
            If "True" : Parallel output
        """
        # General setup
        OpenPMDDiagnostic.__init__(self, period, top, w3d, comm_world,
                                   lparallel_output, write_dir)
        # Register the arguments
        self.particle_data = particle_data
        self.species_dict = species
        self.select = select

        # Correct the bounds in momenta (since the momenta in Warp
        # are not unitless, but have the units of a velocity)
        for momentum in ['ux', 'uy', 'uz']:
            if (self.select is not None) and (momentum in self.select):
                if self.select[momentum][0] is not None:
                    self.select[momentum][0] *= constants.c
                if self.select[momentum][1] is not None:
                    self.select[momentum][1] *= constants.c

    def setup_openpmd_species_group( self, grp, species ) :
        """
        Set the attributes that are specific to the particle group

        Parameter
        ---------
        grp : an h5py.Group object
            Contains all the species

        species : a Warp species.Species object
        """
        # Generic attributes
        grp.attrs["particleShape"] = float( self.top.depos_order[0][0] )
        grp.attrs["currentDeposition"] = np.string_("Esirkepov")
        grp.attrs["particleSmoothing"] = np.string_("none")
        # Particle pusher
        if self.top.pgroup.lebcancel_pusher==True :
            grp.attrs["particlePush"] = np.string_("Vay")
        else :
            grp.attrs["particlePush"] = np.string_("Boris")
        # Particle shape
        if np.all( self.top.efetch==1 ) :
            grp.attrs["particleInterpolation"]= np.string_("momentumConserving")
        elif np.all( self.top.efetch==4 ) :
            grp.attrs["particleInterpolation"]= np.string_("energyConserving")

        # Setup constant datasets
        for quantity in ["charge", "mass", "positionOffset"] :
            grp.require_group(quantity)
            self.setup_openpmd_species_record( grp[quantity], quantity )
        for quantity in ["charge", "mass", "positionOffset/x",
                            "positionOffset/y", "positionOffset/z"] :
            grp.require_group(quantity)
            self.setup_openpmd_species_component( grp[quantity] )
            grp[quantity].attrs["shape"] = np.array([1], dtype=np.uint64)
            # Required. Since it is not really used, the shape is 1 here.

        # Set the corresponding values
        grp["charge"].attrs["value"] = species.charge
        grp["mass"].attrs["value"] = species.mass
        grp["positionOffset/x"].attrs["value"] = 0.
        grp["positionOffset/y"].attrs["value"] = 0.
        grp["positionOffset/z"].attrs["value"] = 0.

    def setup_openpmd_species_record( self, grp, quantity ) :
        """
        Set the attributes that are specific to a species record

        Parameter
        ---------
        grp : an h5py.Group object or h5py.Dataset
            The group that correspond to `quantity`
            (in particular, its path must end with "/<quantity>")

        quantity : string
            The name of the record being setup
            e.g. "position", "momentum"
        """
        # Generic setup
        self.setup_openpmd_record( grp, quantity )

        # Weighting information
        grp.attrs["macroWeighted"] = macro_weighted_dict[quantity]
        grp.attrs["weightingPower"] = weighting_power_dict[quantity]

    def setup_openpmd_species_component( self, grp ) :
        """
        Set the attributes that are specific to a species component

        Parameter
        ---------
        grp : an h5py.Group object or h5py.Dataset

        quantity : string
            The name of the component
        """
        self.setup_openpmd_component( grp )

    def write_hdf5( self, iteration ) :
        """
        Write an HDF5 file that complies with the OpenPMD standard

        Parameter
        ---------
        iteration : int
             The current iteration number of the simulation.
        """
        # Create the file
        filename = "data%08d.h5" %iteration
        fullpath = os.path.join( self.write_dir, "hdf5", filename )

        # In gathering mode, only the first proc creates the file.
        if self.lparallel_output == False and self.rank == 0 :
            # Create the filename and open hdf5 file
            f = h5py.File( fullpath, mode="a" )
            self.setup_openpmd_file( f, self.top.it,
                                     self.top.time, self.top.dt )
            this_rank_writes = True
        # In parallel mode (lparallel_output=True), all proc create the file
        elif self.lparallel_output == True :
            # Create the filename and open hdf5 file
            f = h5py.File( fullpath, mode="a", driver='mpio',
                           comm=self.comm_world)
            self.setup_openpmd_file( f, self.top.it,
                                     self.top.time, self.top.dt )
            this_rank_writes = True
        else:
            f = None
            this_rank_writes = False

        # Loop over the different species and
        # particle quantities that should be written
        for species_name in self.species_dict :

            # Check if the species exists
            species = self.species_dict[species_name]
            if species is None :
                # If not, immediately go to the next species_name
                continue

            # Setup the species group
            if this_rank_writes :
                species_path = "/data/%d/particles/%s" %(iteration,
                                                         species_name)
                # Create and setup the h5py.Group species_grp
                species_grp = f.require_group( species_path )
                self.setup_openpmd_species_group( species_grp, species )
            else:
                species_grp = None

            # Select the particles that will be written
            select_array = self.apply_selection( species )
            # Get their total number
            n = select_array.sum()
            if self.comm_world is not None :
                # In MPI mode: gather and broadcast an array containing
                # the number of particles on each process
                n_rank = mpiallgather( n, comm=self.comm_world )
                N = sum(n_rank)
            else:
                # Single-proc output
                n_rank = None
                N = n

            # Write the datasets for each particle datatype
            self.write_particles( species_grp, species,
                         n_rank, N, select_array, this_rank_writes )

        # Close the file
        if self.lparallel_output == True or self.rank == 0 :
            f.close()

    def write_particles( self, species_grp, species,
                         n_rank, N, select_array, this_rank_writes ) :
        """
        Write all the particle data sets for one given species

        species_grp : an h5py.Group
            The group where to write the species considered

        species : a warp Species object
            The species object to get the particle data from

        n_rank: an array with dtype = int of size = n_procs
            Contains the local number of particles for each process

        N : int
            Contains the global number of particles

        select_array : 1darray of bool
            An array of the same shape as that particle array
            containing True for the particles that satify all
            the rules of self.select

        this_rank_writes : bool
            Determines whether the present rank contributes in writing the data
        """
        for particle_var in self.particle_data :

            # Vector quantity
            if particle_var in ["position", "momentum", "E", "B"] :
                for coord in ["x", "y", "z"] :
                    quantity = "%s%s" %( particle_quantity_dict[particle_var],
                                        coord)
                    quantity_path = "%s/%s" %(particle_var, coord)
                    self.write_dataset( species_grp, species, quantity_path,
                                        quantity, n_rank, N, select_array )
                if this_rank_writes :
                    self.setup_openpmd_species_record(
                        species_grp[particle_var], particle_var )

            # Scalar quantity
            elif particle_var == "weighting" :
                quantity = "w"
                quantity_path = "weighting"
                self.write_dataset( species_grp, species, quantity_path,
                                    quantity, n_rank, N, select_array )
                if this_rank_writes :
                    self.setup_openpmd_species_record(
                        species_grp[particle_var], particle_var )

            else :
                raise ValueError("Invalid string in %s of species"
                                     %(particle_var))

    def apply_selection( self, species ) :
        """
        Apply the rules of self.select to determine which
        particles should be written

        Parameters
        ----------
        species : a Species object

        Returns
        -------
        A 1d array of the same shape as that particle array
        containing True for the particles that satify all
        the rules of self.select
        """
        # Initialize an array filled with True
        select_array = np.ones( species.getn(gather = 0), dtype='bool' )

        # Apply the rules successively
        if self.select is not None :
            # Go through the quantities on which a rule applies
            for quantity in self.select.keys() :
                quantity_array = self.get_quantity( species, quantity )
                # Lower bound
                if self.select[quantity][0] is not None :
                    select_array = np.logical_and(
                        quantity_array > self.select[quantity][0],
                        select_array )
                # Upper bound
                if self.select[quantity][1] is not None :
                    select_array = np.logical_and(
                        quantity_array < self.select[quantity][1],
                        select_array )

        return( select_array )

    def create_file_empty_particles( self, fullpath, iteration,
                                   time, dt ):
        """
        Create an openPMD file with empty meshes and setup all its attributes

        Parameters
        ----------
        fullpath: string
            The absolute path to the file to be created

        iteration: int
            The iteration number of this diagnostic

        time: float (seconds)
            The physical time at this iteration

        dt: float (seconds)
            The timestep of the simulation
        """
        # Create the file
        f = self.open_file( fullpath )

        # Setup the different layers of the openPMD file
        # (f is None if this processor does not participate is writing data)

        if f is not None:

            # Setup the attributes of the top level of the file

            self.setup_openpmd_file( f, iteration, time, dt )
            # Setup the meshes group (contains all the particles)
            particle_path = "/data/%d/particles/" %iteration
            particle_grp = f.require_group(particle_path)

            for species_name, species in self.species_dict.iteritems():
                species_path = particle_path+"%s/" %(species_name)
                # Create and setup the h5py.Group species_grp
                species_grp = f.require_group( species_path )
                self.setup_openpmd_species_group( species_grp, species )

                # Loop over the different quantities that should be written
                # and setup the corresponding datasets
                for particle_var in self.particle_data:

                    # Vector quantities
                    if particle_var in ["position", "momentum", "E", "B"]:
                        # Setup the dataset
                        quantity_path=species_path+ "%s/" %particle_var
                        quantity_grp = f.require_group(quantity_path)
                        for coord in ["x","y","z"]:
                            dset = quantity_grp.create_dataset(
                                coord, (0,), maxshape=(None,), dtype='f')
                            self.setup_openpmd_species_component( dset )
                        self.setup_openpmd_species_record( quantity_grp,
                                                           particle_var)

                    # Scalar quantity
                    elif particle_var == "weighting":
                        dset = species_grp.create_dataset(
                                particle_var, (0,), maxshape=(None,), dtype='f')
<<<<<<< HEAD
                        self.setup_openpmd_species_component( dset )    
                        self.setup_openpmd_species_record( dset,
=======
                        self.setup_openpmd_species_component( dset )
                        self.setup_openpmd_species_record( quantity_grp,
>>>>>>> dc77dbf3
                                                          particle_var )

                    # Unknown field
                    else:
                        raise ValueError(
                            "Invalid string in particletypes: %s" %particle_var)

            # Close the file
            f.close()

    def write_dataset( self, species_grp, species, path, quantity,
                       n_rank, N, select_array ) :
        """
        Write a given dataset

        Parameters
        ----------
        species_grp : an h5py.Group
            The group where to write the species considered

        species : a warp Species object
            The species object to get the particle data from

        path : string
            The relative path where to write the dataset, inside the species_grp

        quantity : string
            Describes which quantity is written
            x, y, z, ux, uy, uz, w, ex, ey, ez,
            bx, by or bz

        n_rank: an array with dtype = int of size = n_procs
            Contains the local number of particles for each process

        N : int
            Contains the global number of particles

        select_array : 1darray of bool
            An array of the same shape as that particle array
            containing True for the particles that satify all
            the rules of self.select
        """
        # Create the dataset and setup its attributes

        if self.lparallel_output == True or self.rank == 0 :
            datashape = (N, )
            dset = species_grp.require_dataset( path, datashape, dtype='f')
            self.setup_openpmd_species_component( dset)
        else :
            dset = None

        # Fill the dataset with the quantity
        # (Single-proc operation, when using gathering)
        if self.lparallel_output == False :
            quantity_array = self.get_dataset( species,
                    quantity, select_array, gather=True )
            if self.rank == 0:
                dset[:] = quantity_array
        # Fill the dataset with these quantities with respect
        # to the global position of the local domain
        # (truly parallel HDF5 output)
        else :
            quantity_array = self.get_dataset( species,
                    quantity, select_array, gather=False )
            # Calculate last index occupied by previous rank
            nold = sum(n_rank[0:self.rank])
            # Calculate the last index occupied by the current rank
            nnew = nold+n_rank[self.rank]
            # Write the local data to the global array
            dset[nold:nnew] = quantity_array

    def get_dataset( self, species, quantity, select_array, gather ) :
        """
        Extract the array that satisfies select_array

        species : a Particles object
            The species object to get the particle data from

        quantity : string
            The quantity to be extracted (e.g. 'x', 'uz', 'w')

        select_array : 1darray of bool
            An array of the same shape as that particle array
            containing True for the particles that satify all
            the rules of self.select

        gather : bool
            Whether to gather the fields on the first processor
        """

        # Extract the quantity
        quantity_array = self.get_quantity( species, quantity )

        # Apply the selection
        quantity_array = quantity_array[ select_array ]

        # If this is the momentum, mutliply by the proper factor
        if quantity in ['ux', 'uy', 'uz']:
            quantity_array *= species.mass

        # Gather the data if required
        if gather==False :
            return( quantity_array )
        else :
            return(gatherarray( quantity_array, root=0, comm=self.comm_world ))

    def get_quantity( self, species, quantity ) :
        """
        Get a given quantity

        Parameters
        ----------
        species : a Species object
            Contains the species object to get the particle data from

        quantity : string
            Describes which quantity is queried
            Either "x", "y", "z", "ux", "uy", "uz", "w", "ex", "ey", "ez",
            "bx", "by" or "bz"
        """
        # Extract the chosen quantities

        if quantity == "x" :
            quantity_array = species.getx(gather=False)
        elif quantity == "y" :
            quantity_array = species.gety(gather=False)
        elif quantity == "z" :
            quantity_array = species.getz(gather=False)
        elif quantity == "ux" :
            quantity_array = species.getux(gather=False)
        elif quantity == "uy" :
            quantity_array = species.getuy(gather=False)
        elif quantity == "uz" :
            quantity_array = species.getuz(gather=False)
        elif quantity == "ex" :
            quantity_array = species.getex(gather=False)
        elif quantity == "ey" :
            quantity_array = species.getey(gather=False)
        elif quantity == "ez" :
            quantity_array = species.getez(gather=False)
        elif quantity == "bx" :
            quantity_array = species.getbx(gather=False)
        elif quantity == "by" :
            quantity_array = species.getby(gather=False)
        elif quantity == "bz" :
            quantity_array = species.getbz(gather=False)
        elif quantity == "w" :
            quantity_array = species.getweights(gather=False)

        return( quantity_array )<|MERGE_RESOLUTION|>--- conflicted
+++ resolved
@@ -387,20 +387,14 @@
                     # Scalar quantity
                     elif particle_var == "weighting":
                         dset = species_grp.create_dataset(
-                                particle_var, (0,), maxshape=(None,), dtype='f')
-<<<<<<< HEAD
+                            particle_var, (0,), maxshape=(None,), dtype='f')
                         self.setup_openpmd_species_component( dset )    
-                        self.setup_openpmd_species_record( dset,
-=======
-                        self.setup_openpmd_species_component( dset )
-                        self.setup_openpmd_species_record( quantity_grp,
->>>>>>> dc77dbf3
-                                                          particle_var )
+                        self.setup_openpmd_species_record( dset, particle_var )
 
                     # Unknown field
                     else:
                         raise ValueError(
-                            "Invalid string in particletypes: %s" %particle_var)
+                        "Invalid string in particletypes: %s" %particle_var)
 
             # Close the file
             f.close()
