--- conflicted
+++ resolved
@@ -319,7 +319,6 @@
             F=F[start[0]::sub_sampling[0]]
     return( F )
 
-<<<<<<< HEAD
 def get_cart1d_dataset( em, quantity, lgather, iz_slice=None,
         sub_sampling=[1,1,1], start=[0,0,0], transverse_centered=False ):
     """
@@ -376,8 +375,7 @@
             F=F[start[2]::sub_sampling[2]]
     return( F )
 
-=======
->>>>>>> 4514c101
+
 def get_global_indices(ifull,nfull,sub_samplingp):
     """
     Get new grid subdomain start indices and sizes with subsampling
